--- conflicted
+++ resolved
@@ -651,14 +651,6 @@
         self.did = make_did(self.event.address, self._chain_id)
         # check if assets exists. if not, bail out
         ddo = self._es_instance.read(self.did)
-<<<<<<< HEAD
-        soft_delete_stats = [
-            MetadataStates.DEPRECATED,
-            MetadataStates.REVOKED,
-        ]
-=======
-
->>>>>>> 67513b2f
         if not ddo:
             logger.warn(
                 f"Detected MetadataState changed for {self.did}, but it does not exists."
@@ -668,23 +660,14 @@
         if (
             self.event.args.state == MetadataStates.ACTIVE
             or self.event.args.state == MetadataStates.END_OF_LIFE
-<<<<<<< HEAD
-        ) and ddo[AquariusCustomDDOFields.NFT]["state"] in soft_delete_stats:
-=======
         ) and ddo[AquariusCustomDDOFields.NFT]["state"] in SoftDeleteMetadataStates:
->>>>>>> 67513b2f
             return self.restore_ddo()
 
         # check if asset is active before doing soft delete
         if (
-<<<<<<< HEAD
-            self.event.args.state in soft_delete_stats
-            and ddo[AquariusCustomDDOFields.NFT]["state"] not in soft_delete_stats
-=======
             self.event.args.state in SoftDeleteMetadataStates
             and ddo[AquariusCustomDDOFields.NFT]["state"]
             not in SoftDeleteMetadataStates
->>>>>>> 67513b2f
         ):
             try:
                 self.soft_delete_ddo(self.did)
