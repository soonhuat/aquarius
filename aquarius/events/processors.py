--- conflicted
+++ resolved
@@ -8,13 +8,8 @@
 import os
 from abc import ABC
 from datetime import datetime
-<<<<<<< HEAD
 from aquarius.app.util import set_default_additional_information_value
-
-from jsonsempai import magic  # noqa: F401
-=======
 from eth_utils.address import to_checksum_address
->>>>>>> ee3824ca
 
 from aquarius.ddo_checker.shacl_checker import validate_dict
 from aquarius.events.constants import (
@@ -315,13 +310,7 @@
 
         permission = self.check_permission(sender_address)
         if not permission:
-<<<<<<< HEAD
-            logger.error(
-                f"[ACENTRIK_REVISIT] RBAC permission denied while processing new DDO no permission, sender_address:{sender_address}, txid: {self.txid}, block {self.block}, permission: {permission}, assset: {asset}"
-            )
-            return False, "skip"
-=======
-            error = "RBAC permission denied."
+            error = f"RBAC permission denied while processing new DDO no permission, sender_address:{sender_address}, txid: {self.txid}, block {self.block}, permission: {permission}, assset: {asset}"
             logger.info(error)
             update_did_state(
                 self._es_instance,
@@ -332,7 +321,6 @@
                 error,
             )
             return
->>>>>>> ee3824ca
 
         _record, error_msg = self.make_record(asset)
 
@@ -356,12 +344,6 @@
                 )
                 return True
             except (KeyError, Exception) as err:
-<<<<<<< HEAD
-                raise Exception(
-                    f"encountered an error while saving the asset data to ES: {str(err)}"
-                )
-        return False, ""
-=======
                 error = f"encountered an error while saving the asset data to ES: {str(err)}"
                 logger.error(error)
                 update_did_state(
@@ -382,7 +364,6 @@
                 error_msg,
             )
             return False
->>>>>>> ee3824ca
 
 
 class MetadataUpdatedProcessor(EventProcessor):
@@ -417,15 +398,11 @@
         else:
             _record["purgatory"]["state"] = old_purgatory.get("state", False)
 
-<<<<<<< HEAD
         ## fancy penny mapper
         set_default_additional_information_value(_record, "metadata", "eula")
         set_default_additional_information_value(_record, "services", "links")
 
-        return _record
-=======
         return _record, None
->>>>>>> ee3824ca
 
     def process(self):
         txid = self.txid
@@ -483,13 +460,7 @@
 
         permission = self.check_permission(sender_address)
         if not permission:
-<<<<<<< HEAD
-            logger.error(
-                f"[ACENTRIK_REVISIT] RBAC permission denied while processing new DDO no permission, sender_address:{sender_address}, txid: {self.txid}, block {self.block}, permission: {permission}, assset: {asset}"
-            )
-            return False, "skip"
-=======
-            error = "RBAC permission denied."
+            error = "RBAC permission denied while processing new DDO no permission, sender_address:{sender_address}, txid: {self.txid}, block {self.block}, permission: {permission}, assset: {asset}"
             logger.info(error)
             update_did_state(
                 self._es_instance,
@@ -500,7 +471,6 @@
                 error,
             )
             return
->>>>>>> ee3824ca
 
         try:
             old_asset = self._es_instance.read(did)
@@ -529,17 +499,6 @@
         if _record:
             try:
                 self._es_instance.update(json.dumps(_record), did)
-<<<<<<< HEAD
-                updated = _record["updated"] if "updated" in _record else _record["event"]["datetime"]
-                logger.info(f"updated DDO did={did}, updated: {updated}")
-                return True
-            except (KeyError, Exception) as err:
-                raise Exception(
-                    f"encountered an error while updating the asset data to ES: {str(err)}"
-                )
-
-        return False, ""
-=======
                 logger.info(f"updated DDO did={did}")
                 update_did_state(
                     self._es_instance,
@@ -571,7 +530,6 @@
                 error_msg,
             )
             return False
->>>>>>> ee3824ca
 
     def check_update(self, new_asset, old_asset, sender_address):
         # do not update if we have the same txid
