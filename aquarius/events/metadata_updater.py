import logging
import os
import time
from threading import Thread

import elasticsearch
from eth_utils import add_0x_prefix
from eth_utils import remove_0x_prefix
from ocean_lib.models.bfactory import BFactory
from ocean_lib.models.bpool import BPool
from ocean_lib.models.fixed_rate_exchange import FixedRateExchange
from ocean_lib.ocean.util import from_base_18, to_base_18
from ocean_lib.web3_internal.event_filter import EventFilter
from web3.utils.events import get_event_data

from aquarius.app.dao import Dao
from aquarius.events.util import (
    prepare_contracts,
    get_datatoken_info,
    get_exchange_contract,
)

logger = logging.getLogger(__name__)


class MetadataUpdater:
    """Update price/liquidity info of all known assets.

    The update happens in two stages:
     1. Initial update is performed if this is ran for the first time. This is determined by
        checking for a cached block number from a previous run. The initial update extracts all
        Datatoken<>Ocean balancer pools by looking at the BFactory `BPoolRegistered` event. Then
        each Asset in the database is updated with the liquidity/price information from the
        corresponding pool.
     2. Periodic update is continuously running to detect liquidity updates by looking at the
        `LOG_JOIN`, `LOG_EXIT`, and `LOG_SWAP` event logs. The events are detected regardless of
        the pool contract, i.e. it looks at all matching events from all BPool contracts or
        even any smartcontract event that has the same signature.
        See `get_dt_addresses_from_pool_logs`

    Notes:
        - Set the `BFACTORY_BLOCK` envvar to tell the updater which `fromBlock` to start processing
          events. This should be set to the blockNumber in which the BFactory was created/deployed
        - The continuous updater runs every N seconds (initially set to 20s)
        - The price/liquidity info is added to the Asset's json object under the `price` key, e.g.:
                asset['price'] = {
                    'datatoken': 90,
                    'ocean': 10,
                    'value': 0.111,
                    'type': 'pool',
                    'address': '0x12112112112...',
                    'pools': ['0x12112112112...', ]
                }


    """

    DID_PREFIX = "did:op:"
    PRICE_TOO_LARGE = 1000000000

    def __init__(self, oceandb, other_db_index, web3, config):
        self._oceandb = oceandb
        self._other_db_index = other_db_index
        self._web3 = web3
        self._config = config

        self._addresses = prepare_contracts(self._web3, self._config)
        self._checksum_ocean = self._addresses.get("Ocean")
        if not self._checksum_ocean:
            self._checksum_ocean = os.getenv("OCEAN_ADDRESS")

        logger.debug(
            f"Ocean token address: {self._checksum_ocean}, \n"
            f"all deployed addresses: {self._addresses.items()}"
        )
        assert self._checksum_ocean, (
            f"Ocean token address is not found: addresses={self._addresses.keys()}.\n"
            f'Please add the "Ocean" token address in the address.json file or set the '
            f"`OCEAN_ADDRESS` environment variable."
        )
        self._OCEAN = self._checksum_ocean.lower()

        self.ex_contract = FixedRateExchange(get_exchange_contract(self._web3).address)
        assert (
            self.ex_contract and self.ex_contract.address
        ), "Failed to load FixedRateExchange contract."

        self.bfactory_block = int(os.getenv("BFACTORY_BLOCK", 0))
        self._do_first_update = bool(int(os.getenv("METADATA_UPDATE_ALL", 1)) == 1)
        try:
            self.get_last_processed_block()
            # self._do_first_update = False
        except Exception:
            self.store_last_processed_block(self.bfactory_block)

        self._is_on = False
        default_quiet_time = 10
        try:
            self._quiet_time = os.getenv("OCN_METADATA_UPDATER_QUITE_TIME", 0)
        except ValueError:
            self._quiet_time = 0

        self._quiet_time = max(self._quiet_time, default_quiet_time)

    @property
    def is_running(self):
        return self._is_on

    def start(self):
        if self._is_on:
            return

        if not self._web3:
            logger.error("Cannot start MetadataUpdater without a web3 instance.")
            return

        if self._oceandb is None:
            logger.error("Cannot start MetadataUpdater  without an OceanDB instance.")
            return

<<<<<<< HEAD
        logger.info("Starting the MetadataUpdater.")
=======
        logger.info('Starting the MetadataUpdater.')
>>>>>>> f652f22d
        t = Thread(
            target=self.run,
            daemon=True,
        )
        self._is_on = True
        t.start()

    def is_first_update_enabled(self):
        return self._do_first_update

    def stop(self):
        self._is_on = False

    def run(self):
        if self._do_first_update:
            self.do_update()

        while True:
            try:
                if not self._is_on:
                    return

                self.process_pool_events()

            except (KeyError, Exception) as e:
<<<<<<< HEAD
                logger.error("Error doing update of Metadata.")
=======
                logger.error('Error doing update of Metadata.')
>>>>>>> f652f22d
                logger.error(e)
                raise

            time.sleep(self._quiet_time)

    def _get_all_assets(self):
        for asset in self._oceandb.list():
            try:
                yield asset
            except (KeyError, Exception) as e:
                logging.error(str(e))

    def _get_event_signature(self, contract, event_name):
        e = getattr(contract.events, event_name)
        if not e:
            raise ValueError(
                f"Event {event_name} not found in {contract.CONTRACT_NAME} contract."
            )

        abi = e().abi
        types = [param["type"] for param in abi["inputs"]]
        sig_str = f'{event_name}({",".join(types)})'
        return self._web3.sha3(text=sig_str).hex()

    def get_last_processed_block(self):
        last_block_record = self._oceandb.driver.es.get(
            index=self._other_db_index, id="pool_events_last_block", doc_type="_doc"
        )["_source"]
        return last_block_record["last_block"]

    def store_last_processed_block(self, block):
        record = {"last_block": block}
        try:
            self._oceandb.driver.es.index(
                index=self._other_db_index,
                id="pool_events_last_block",
                body=record,
                doc_type="_doc",
                refresh="wait_for",
            )["_id"]

        except elasticsearch.exceptions.RequestError as e:
            logger.error(
                f"store_last_processed_block: block={block} type={type(block)}, error={e}"
            )

    def get_dt_addresses_from_exchange_logs(self, from_block, to_block=None):
        contract = FixedRateExchange(None)
        event_names = ["ExchangeCreated"]  # , 'ExchangeRateChanged']
        topic0_list = [self._get_event_signature(contract, en) for en in event_names]
        args_list = [("dataToken",)]
        filters = []
        to_block = to_block or "latest"
        for i, event_name in enumerate(event_names):
            filters.append(
                {
                    "fromBlock": from_block,
                    "toBlock": to_block,
                    "topics": [
                        topic0_list[i],
                    ],
                }
            )

        events = [getattr(contract.events, en) for en in event_names]
        event_abis = [e().abi for e in events]
        address_exid = []
        for i, _filter in enumerate(filters):
            try:
                logs = self._web3.eth.getLogs(_filter)
            except ValueError as e:
                logger.error(
                    f"get_dt_addresses_from_exchange_logs -> web3.eth.getLogs (filter={_filter}) failed: "
                    f"{e}.."
                )
                logs = []

            if logs:
                args = args_list[i]
                for log in logs:
                    parsed_log = get_event_data(event_abis[i], log)
                    address_exid.extend(
                        [
                            (
                                parsed_log.args.get(arg, ""),
                                add_0x_prefix(parsed_log.args.exchangeId.hex()),
                            )
                            for arg in args
                        ]
                    )
                    # all_logs.append(parsed_log)

        return address_exid

    def get_dt_addresses_from_pool_logs(self, from_block, to_block=None):
        contract = BPool(None)
        event_names = ["LOG_JOIN", "LOG_EXIT", "LOG_SWAP"]
        topic0_list = [self._get_event_signature(contract, en) for en in event_names]
        args_list = [("tokenIn",), ("tokenOut",), ("tokenIn", "tokenOut")]
        filters = []
        to_block = to_block or "latest"
        for i, event_name in enumerate(event_names):
            filters.append(
                {
                    "fromBlock": from_block,
                    "toBlock": to_block,
                    "topics": [
                        topic0_list[i],
                    ],
                }
            )

        events = [getattr(contract.events, en) for en in event_names]
        event_abis = [e().abi for e in events]
        # all_logs = []
        addresses = []
        for i, _filter in enumerate(filters):
            try:
                logs = self._web3.eth.getLogs(_filter)
            except ValueError as e:
                logger.error(
                    f"get_dt_addresses_from_pool_logs -> web3.eth.getLogs "
                    f"(filter={_filter}) failed: {e}.."
                )
                logs = []

            if logs:
                args = args_list[i]
                for log in logs:
                    parsed_log = get_event_data(event_abis[i], log)
                    addresses.extend(
                        [
                            (parsed_log.args.get(arg, ""), parsed_log.address)
                            for arg in args
                        ]
                    )
                    # all_logs.append(parsed_log)

        addresses_and_pools = [
            (a, pool) if a and a.lower() != self._OCEAN else ("", pool)
            for (a, pool) in addresses
        ]
        return addresses_and_pools

    def get_datatoken_pools(self, dt_address, from_block=0, to_block="latest"):
        contract = BPool(None)
        topic0 = self._get_event_signature(contract, "LOG_JOIN")
        topic2 = f"0x000000000000000000000000{remove_0x_prefix(dt_address).lower()}"
        filter_params = {
            "fromBlock": from_block,
            "toBlock": to_block,
            "topics": [topic0, None, topic2],
        }

        e = getattr(contract.events, "LOG_JOIN")
        event_abi = e().abi
        logs = self._web3.eth.getLogs(filter_params)
        if not logs:
            return None

        pools = {get_event_data(event_abi, log).address for log in logs}
        return list(pools)

    def _get_liquidity_and_price(self, pools, dt_address):
        assert pools, f"pools should not be empty, got {pools}"
        logger.debug(f" Searching {pools} for {dt_address}")
        dt_address_lower = dt_address.lower()
        pool_to_price = dict()
        for _pool in pools:
            try:
                pool = BPool(_pool)
                try:
                    ptokens = {a.lower() for a in pool.getCurrentTokens()}
                except Exception:
                    continue

                if self._OCEAN not in ptokens or dt_address_lower not in ptokens:
                    logger.debug(
                        f" ignore pool {_pool}, cannot find {self._OCEAN} and {dt_address_lower} in tokens list {ptokens}"
                    )
                    continue

                price = from_base_18(
                    pool.getSpotPrice(self._checksum_ocean, dt_address)
                )
                if price <= 0.0 or price > self.PRICE_TOO_LARGE:
                    continue

                pool_to_price[_pool] = price
                logger.debug(f" Adding pool {_pool} with price {price}")

            except Exception as e:
                logger.error(
                    f"failed to get liquidity/price info from pool {_pool} and datatoken {dt_address}: {e}"
                )

        if pool_to_price:
            _pool = sorted(pool_to_price.items(), key=lambda x: x[1])[0][0]
            dt_reserve, ocn_reserve, price, _pool = self.get_pool_reserves_and_price(
                _pool, dt_address
            )
            return dt_reserve, ocn_reserve, price, _pool

        # no pool or no pool with price was found
        return 0.0, 0.0, 0.0, pools[0]

    def get_pool_reserves_and_price(self, _pool, dt_address):
        pool = BPool(_pool)
        dt_reserve = pool.getBalance(dt_address)
        ocn_reserve = pool.getBalance(self._checksum_ocean)
        price_base = pool.calcInGivenOut(
            ocn_reserve,
            pool.getDenormalizedWeight(self._checksum_ocean),
            dt_reserve,
            pool.getDenormalizedWeight(dt_address),
            to_base_18(1.0),
            pool.getSwapFee(),
        )
        price = from_base_18(price_base)
        ocn_reserve = from_base_18(ocn_reserve)
        dt_reserve = from_base_18(dt_reserve)
        if dt_reserve <= 1.0:
            price = 0.0
        if price > self.PRICE_TOO_LARGE:
            price = 0.0

        return dt_reserve, ocn_reserve, price, _pool

    def _get_fixedrateexchange_price(self, dt_address, owner=None, exchange_id=None):
        fre = self.ex_contract
        try:
            if not exchange_id:
                assert (
                    owner is not None
                ), "owner is required when `exchange_id` is not given."
                exchange_id = add_0x_prefix(
                    fre.generateExchangeId(
                        self._checksum_ocean, dt_address, owner
                    ).hex()
                )

            ex_data = fre.getExchange(exchange_id)
            if not ex_data or not ex_data.exchangeOwner:
                return None, None

            price = from_base_18(ex_data.fixedRate)
            supply = from_base_18(ex_data.supply)
            return price, supply
        except Exception as e:
            logger.error(
                f"Reading exchange price failed for datatoken {dt_address}, "
                f"owner {owner}, exchangeId {exchange_id}: {e}"
            )
            return None, None

    def get_all_pools(self):
        bfactory = BFactory(self._addresses.get(BFactory.CONTRACT_NAME))
        event_name = "BPoolRegistered"
        event = getattr(bfactory.events, event_name)
        latest_block = self._web3.eth.blockNumber
        _from = self.bfactory_block
        chunk = 10000
        pools = []
        while _from < latest_block:
            event_filter = EventFilter(
                event_name, event, None, from_block=_from, to_block=_from + chunk - 1
            )
            try:
                logs = event_filter.get_all_entries(max_tries=10)
                logs = sorted(logs, key=lambda l: l.blockNumber)
                pools.extend([log.args.bpoolAddress for log in logs])
            except ValueError as e:
                logger.error(
                    f"get_all_pools BFactory {bfactory.address}, fromBlock {_from}, toBlock{_from+chunk-1}: {e}"
                )
            _from += chunk

        return pools

    def _get_price_updates_from_fixed_rate_exchange(self, _dt_address, owner=None, exchange_id=None):
        if exchange_id:
            price, dt_supply = self._get_fixedrateexchange_price(
                _dt_address, exchange_id=exchange_id
            )
        else:
            price, dt_supply = self._get_fixedrateexchange_price(_dt_address, owner)  # noqa

        logger.info(
            f'Updating price for asset with address {_dt_address}, with'
            f'owner={owner}' if owner else f'echange_id={exchange_id}, '
            f'from FIXED RATE EXCHANGE.'
        )

        is_consumable = str(bool(
            dt_supply is not None and dt_supply > 1
        )).lower()

        price_dict = {
            'datatoken': dt_supply or 0.0,
            'ocean': 0.0,
            'pools': [],
            'value': price or 0.0,
            'isConsumable': is_consumable
        }

        logger.info(
            f'Setting datatoken={dt_supply or 0.0}, ocean=0.0, pools=[], '
            f'value={price or 0.0}. Found dt_supply={dt_supply}, setting '
            f'isConsumable={is_consumable}. '
        )

        if price is not None:
            logger.info(
                'Found price not None, setting '
                f'address={self.ex_contract.address} and type as empty string.'
            )
            price_dict.update({
                'address': self.ex_contract.address, 'type': 'exchange'
            })
        else:
            logger.info('Found price=None, setting address and type as empty string.')  # noqa
            price_dict.update({'address': '', 'type': ''})

        return price_dict

    def _get_price_updates_from_liquidity(self, pools, _dt_address):
        dt_reserve, ocn_reserve, price, pool_address = self._get_liquidity_and_price(
            pools, _dt_address
        )

        is_consumable = str(bool(price is not None and price > 0.0)).lower()

        logger.info(
            f'Updating price for asset with address {_dt_address}, with'
            f' {len(pools)} pools found from LIQUIDITY AND PRICE.'
            f'Setting datatoken={dt_reserve}, ocean={ocn_reserve}, '
            f'value={price}, type=pool, address={pool_address}'
            f'isConsumable={is_consumable}. '
        )

        return {
            'datatoken': dt_reserve,
            'ocean': ocn_reserve,
            'value': price,
            'type': 'pool',
            'address': pool_address,
            'pools': pools,
            'isConsumable': is_consumable
        }

    def do_single_update(self, asset):
        did_prefix = self.DID_PREFIX
        prefix_len = len(did_prefix)
        did = asset["id"]
        if not did.startswith(did_prefix):
            return

        dt_address = add_0x_prefix(did[prefix_len:])
        _dt_address = self._web3.toChecksumAddress(dt_address)
        pools = self.get_datatoken_pools(dt_address, from_block=self.bfactory_block)
        if pools:
<<<<<<< HEAD
            (
                dt_reserve,
                ocn_reserve,
                price,
                pool_address,
            ) = self._get_liquidity_and_price(pools, _dt_address)
            price_dict = {
                "datatoken": dt_reserve,
                "ocean": ocn_reserve,
                "value": price,
                "type": "pool",
                "address": pool_address,
                "pools": pools,
                "isConsumable": "true" if price and price > 0.0 else "false",
            }
=======
            logger.info(
                f'Found pools for asset with address={_dt_address}, '
                f'Updating price from LIQUIDITY AND PRICE.'
            )
            price_dict = self._get_price_updates_from_liquidity(pools, _dt_address)
>>>>>>> f652f22d
        else:
            owner = asset["proof"].get("creator")
            if not owner or not self._web3.isAddress(owner):
                logger.warning(
                    f"updating price info for datatoken {dt_address} failed, invalid owner from ddo.proof (owner={owner})."
                )
                return

<<<<<<< HEAD
            price, dt_supply = self._get_fixedrateexchange_price(_dt_address, owner)
            price_dict = {
                "datatoken": dt_supply or 0.0,
                "ocean": 0.0,
                "value": price or 0.0,
                "type": "exchange" if price is not None else "",
                "address": self.ex_contract.address if price is not None else "",
                "pools": [],
                "isConsumable": str(bool(dt_supply)).lower()
                if price is not None
                else "",
            }

        asset["price"] = price_dict
=======
            logger.info(
                f'NO pools found for asset with address={_dt_address}. '
                f'Updating price from FIXED RATE EXCHANGE.'
            )
            price_dict = self._get_price_updates_from_fixed_rate_exchange(
                dt_address, owner
            )

        asset['price'].update(price_dict)
>>>>>>> f652f22d
        try:
            dt_info = get_datatoken_info(_dt_address)
        except Exception as e:
            logger.error(
                f"getting datatoken info failed for datatoken {_dt_address}: {e}"
            )
            dt_info = {}

        asset["dataTokenInfo"] = dt_info

        logger.info(
            f"doing single asset update: datatoken {dt_address}, pools {pools}, price-info {price_dict}"
        )
        self._oceandb.update(asset, did)

    def do_update(self):
        did_prefix = self.DID_PREFIX
        prefix_len = len(did_prefix)
        pools = self.get_all_pools()
        dt_to_pool = dict()
        for pool_address in pools:
            pool = BPool(pool_address)
            try:
                ptokens = pool.getCurrentTokens()
            except Exception:
                continue

            if len(ptokens) != 2 or ptokens[1].lower() != self._OCEAN:
                continue

            dt = add_0x_prefix(ptokens[0]).lower()
            if dt not in dt_to_pool:
                dt_to_pool[dt] = []

            dt_to_pool[dt].append(pool_address)

        for asset in self._get_all_assets():
            did = asset.get("id", None)
            if not did:
                logger.debug(f"db asset without id: {asset}")
                continue

            if not did.startswith(did_prefix):
                logger.warning(
                    f"skipping price info update for asset {did} because the did is invalid."
                )
                continue

            dt_address = add_0x_prefix(did[prefix_len:])
            _dt_address = self._web3.toChecksumAddress(dt_address)
            dt_address = dt_address.lower()
            pools = dt_to_pool.get(dt_address, [])

            if not pools:
<<<<<<< HEAD
                owner = asset["proof"].get("creator")
=======
                logger.info(
                    f'NO pools found for asset with address={_dt_address}. '
                    f'Updating price from FIXED RATE EXCHANGE.'
                )
                owner = asset['proof'].get('creator')
>>>>>>> f652f22d
                if not owner or not self._web3.isAddress(owner):
                    logger.warning(
                        f"updating price info for datatoken {dt_address} failed, invalid owner from ddo.proof (owner={owner})."
                    )
                    continue

<<<<<<< HEAD
                price, dt_supply = self._get_fixedrateexchange_price(_dt_address, owner)
                price_dict = {
                    "datatoken": dt_supply or 0.0,
                    "ocean": 0.0,
                    "value": price or 0.0,
                    "type": "exchange" if price is not None else "",
                    "address": frexchange_address if price is not None else "",
                    "pools": [],
                    "isConsumable": str(bool(dt_supply)).lower()
                    if price is not None
                    else "",
                }

            else:
                (
                    dt_reserve,
                    ocn_reserve,
                    price,
                    pool_address,
                ) = self._get_liquidity_and_price(pools, _dt_address)
                price_dict = {
                    "datatoken": dt_reserve,
                    "ocean": ocn_reserve,
                    "value": price,
                    "type": "pool",
                    "address": pool_address,
                    "pools": pools,
                    "isConsumable": "true" if price and price > 0.0 else "false",
                }

            asset["price"] = price_dict
=======
                price_dict = self._get_price_updates_from_fixed_rate_exchange(
                    _dt_address, owner
                )
            else:
                logger.info(
                    f'Found pools for asset with address={_dt_address}, '
                    f'Updating price from LIQUIDITY AND PRICE.'
                )

                price_dict = self._get_price_updates_from_liquidity(pools, _dt_address)

            asset['price'].update(price_dict)
>>>>>>> f652f22d
            try:
                dt_info = get_datatoken_info(_dt_address)
            except Exception as e:
                logger.error(
                    f"getting datatoken info failed for datatoken {_dt_address}: {e}"
                )
                dt_info = {}

            asset["dataTokenInfo"] = dt_info

            logger.info(
                f"updating price info for datatoken: {dt_address}, pools {pools}, price-info {price_dict}"
            )
            self._oceandb.update(asset, did)

    def update_dt_assets_with_exchange_info(self, dt_address_exid):
        did_prefix = self.DID_PREFIX
        dao = Dao(oceandb=self._oceandb)
        seen_exs = set()
        for address, exid in dt_address_exid:
            if not address or exid in seen_exs:
                continue

            seen_exs.add(exid)
            logger.info(
                f"updating price info for datatoken: {address}, exchangeId {exid}"
            )
            did = did_prefix + remove_0x_prefix(address)
            try:
                asset = dao.get(did)
                _price_dict = asset.get("price", {})
                _pools = _price_dict.get("pools", [])
                if _price_dict.get("type") == "pool" and _pools:
                    # skip if the asset has pools
                    continue

                _dt_address = self._web3.toChecksumAddress(address)
<<<<<<< HEAD
                price, dt_supply = self._get_fixedrateexchange_price(
                    _dt_address, exchange_id=exid
                )
                price_dict = {
                    "datatoken": dt_supply,
                    "ocean": 0.0,
                    "value": price,
                    "type": "exchange",
                    "address": self.ex_contract.address,
                    "pools": [],
                    "isConsumable": str(bool(dt_supply)).lower()
                    if price is not None
                    else "",
                }
                asset["price"] = price_dict
                asset["dataTokenInfo"] = get_datatoken_info(_dt_address)
=======
                logger.info(
                    f'Found asset with exchange info address={_dt_address}, '
                    'Updating price from FIXED RATE EXCHANGE. '
                    'Not searching for pools.'
                )
                price_dict = self._get_price_updates_from_fixed_rate_exchange(
                    _dt_address, exchange_id=exid
                )

                asset['price'].update(price_dict)
                asset['dataTokenInfo'] = get_datatoken_info(_dt_address)
>>>>>>> f652f22d

                self._oceandb.update(asset, did)
                logger.info(
                    f"updated price info: dt={address}, exchangeAddress={self.ex_contract.address}, "
                    f'exchangeId={exid}, price={asset["price"]}'
                )
            except Exception as e:
                logger.error(
                    f"updating datatoken assets price values from exchange contract: {e}"
                )

    def update_dt_assets(self, dt_address_pool_list):
        did_prefix = self.DID_PREFIX
        dao = Dao(oceandb=self._oceandb)
        _dt_address_pool_list = []
        seen_pools = set()
        for address, pool_address in dt_address_pool_list:
            if pool_address in seen_pools:
                continue

            seen_pools.add(pool_address)
            if not address:
                address = BPool(pool_address).getCurrentTokens()[0]

            _dt_address_pool_list.append((address, pool_address))

        dt_to_pools = {a: [] for a, p in _dt_address_pool_list}
        for address, pool_address in _dt_address_pool_list:
            dt_to_pools[address].append(pool_address)

        asset = None
        for address, pools in dt_to_pools.items():

            did = did_prefix + remove_0x_prefix(address)
            try:
                asset = dao.get(did)
            except Exception as e:
                logger.debug(f"asset not found for token address {address}: {e}")
                continue

            logger.info(f"updating price info for datatoken: {address}, pools {pools}")
            try:

                _price_dict = asset.get("price", {})
                _pools = _price_dict.get("pools", [])
                _dt_address = self._web3.toChecksumAddress(address)
                _pools.extend([p for p in pools if p not in _pools])
<<<<<<< HEAD
                logger.debug(f"Pools to be checked: {_pools}")
                (
                    dt_reserve,
                    ocn_reserve,
                    price,
                    pool_address,
                ) = self._get_liquidity_and_price(_pools, _dt_address)
                price_dict = {
                    "datatoken": dt_reserve,
                    "ocean": ocn_reserve,
                    "value": price,
                    "type": "pool",
                    "address": pool_address,
                    "pools": _pools,
                    "isConsumable": "true" if price and price > 0.0 else "false",
                }
                asset["price"] = price_dict
                asset["dataTokenInfo"] = get_datatoken_info(_dt_address)
=======
                logger.debug(f'Pools to be checked: {_pools}')

                logger.info(
                    f'Found asset with exchange info address={_dt_address}, '
                    'Updating price from LIQUIDITY AND PRICE. '
                    f'Pools are assumed to exist ({len(_pools)}) found).'
                )
                price_dict = self._get_price_updates_from_liquidity(_pools, _dt_address)
                asset['price'].update(price_dict)
                asset['dataTokenInfo'] = get_datatoken_info(_dt_address)
>>>>>>> f652f22d

                self._oceandb.update(asset, did)
                logger.info(
                    f'updated price info: dt={address}, pool={pool_address}, price={asset["price"]}'
                )
            except Exception as e:
                logger.error(f"updating datatoken assets price/liquidity values: {e}")

    def process_pool_events(self):
        try:
            last_block = self.get_last_processed_block()
        except Exception as e:
            logger.warning(f"exception thrown reading last_block from db: {e}")
            last_block = 0

        block = self._web3.eth.blockNumber
        if not block or not isinstance(block, int) or block <= last_block:
            return

        from_block = last_block
        logger.debug(
            f"Price/Liquidity monitor >>>> from_block:{from_block}, current_block:{block} <<<<"
        )
        ok = False
        try:
            dt_address_pool_list = self.get_dt_addresses_from_pool_logs(
                from_block=from_block, to_block=block
            )
            self.update_dt_assets(dt_address_pool_list)
            dt_address_exchange = self.get_dt_addresses_from_exchange_logs(
                from_block=from_block, to_block=block
            )
            self.update_dt_assets_with_exchange_info(dt_address_exchange)
            ok = True

        except Exception as e:
            logging.error(f"process_pool_events: {e}")

        finally:
            if ok and isinstance(block, int):
                self.store_last_processed_block(block)<|MERGE_RESOLUTION|>--- conflicted
+++ resolved
@@ -118,15 +118,8 @@
             logger.error("Cannot start MetadataUpdater  without an OceanDB instance.")
             return
 
-<<<<<<< HEAD
         logger.info("Starting the MetadataUpdater.")
-=======
-        logger.info('Starting the MetadataUpdater.')
->>>>>>> f652f22d
-        t = Thread(
-            target=self.run,
-            daemon=True,
-        )
+        t = Thread(target=self.run, daemon=True)
         self._is_on = True
         t.start()
 
@@ -148,11 +141,7 @@
                 self.process_pool_events()
 
             except (KeyError, Exception) as e:
-<<<<<<< HEAD
                 logger.error("Error doing update of Metadata.")
-=======
-                logger.error('Error doing update of Metadata.')
->>>>>>> f652f22d
                 logger.error(e)
                 raise
 
@@ -211,9 +200,7 @@
                 {
                     "fromBlock": from_block,
                     "toBlock": to_block,
-                    "topics": [
-                        topic0_list[i],
-                    ],
+                    "topics": [topic0_list[i]],
                 }
             )
 
@@ -259,9 +246,7 @@
                 {
                     "fromBlock": from_block,
                     "toBlock": to_block,
-                    "topics": [
-                        topic0_list[i],
-                    ],
+                    "topics": [topic0_list[i]],
                 }
             )
 
@@ -432,49 +417,52 @@
 
         return pools
 
-    def _get_price_updates_from_fixed_rate_exchange(self, _dt_address, owner=None, exchange_id=None):
+    def _get_price_updates_from_fixed_rate_exchange(
+        self, _dt_address, owner=None, exchange_id=None
+    ):
         if exchange_id:
             price, dt_supply = self._get_fixedrateexchange_price(
                 _dt_address, exchange_id=exchange_id
             )
         else:
-            price, dt_supply = self._get_fixedrateexchange_price(_dt_address, owner)  # noqa
+            price, dt_supply = self._get_fixedrateexchange_price(
+                _dt_address, owner
+            )  # noqa
 
         logger.info(
-            f'Updating price for asset with address {_dt_address}, with'
-            f'owner={owner}' if owner else f'echange_id={exchange_id}, '
-            f'from FIXED RATE EXCHANGE.'
-        )
-
-        is_consumable = str(bool(
-            dt_supply is not None and dt_supply > 1
-        )).lower()
+            f"Updating price for asset with address {_dt_address}, with"
+            f"owner={owner}"
+            if owner
+            else f"echange_id={exchange_id}, " f"from FIXED RATE EXCHANGE."
+        )
+
+        is_consumable = str(bool(dt_supply is not None and dt_supply > 1)).lower()
 
         price_dict = {
-            'datatoken': dt_supply or 0.0,
-            'ocean': 0.0,
-            'pools': [],
-            'value': price or 0.0,
-            'isConsumable': is_consumable
+            "datatoken": dt_supply or 0.0,
+            "ocean": 0.0,
+            "pools": [],
+            "value": price or 0.0,
+            "isConsumable": is_consumable,
         }
 
         logger.info(
-            f'Setting datatoken={dt_supply or 0.0}, ocean=0.0, pools=[], '
-            f'value={price or 0.0}. Found dt_supply={dt_supply}, setting '
-            f'isConsumable={is_consumable}. '
+            f"Setting datatoken={dt_supply or 0.0}, ocean=0.0, pools=[], "
+            f"value={price or 0.0}. Found dt_supply={dt_supply}, setting "
+            f"isConsumable={is_consumable}. "
         )
 
         if price is not None:
             logger.info(
-                'Found price not None, setting '
-                f'address={self.ex_contract.address} and type as empty string.'
-            )
-            price_dict.update({
-                'address': self.ex_contract.address, 'type': 'exchange'
-            })
+                "Found price not None, setting "
+                f"address={self.ex_contract.address} and type as empty string."
+            )
+            price_dict.update({"address": self.ex_contract.address, "type": "exchange"})
         else:
-            logger.info('Found price=None, setting address and type as empty string.')  # noqa
-            price_dict.update({'address': '', 'type': ''})
+            logger.info(
+                "Found price=None, setting address and type as empty string."
+            )  # noqa
+            price_dict.update({"address": "", "type": ""})
 
         return price_dict
 
@@ -486,21 +474,21 @@
         is_consumable = str(bool(price is not None and price > 0.0)).lower()
 
         logger.info(
-            f'Updating price for asset with address {_dt_address}, with'
-            f' {len(pools)} pools found from LIQUIDITY AND PRICE.'
-            f'Setting datatoken={dt_reserve}, ocean={ocn_reserve}, '
-            f'value={price}, type=pool, address={pool_address}'
-            f'isConsumable={is_consumable}. '
+            f"Updating price for asset with address {_dt_address}, with"
+            f" {len(pools)} pools found from LIQUIDITY AND PRICE."
+            f"Setting datatoken={dt_reserve}, ocean={ocn_reserve}, "
+            f"value={price}, type=pool, address={pool_address}"
+            f"isConsumable={is_consumable}. "
         )
 
         return {
-            'datatoken': dt_reserve,
-            'ocean': ocn_reserve,
-            'value': price,
-            'type': 'pool',
-            'address': pool_address,
-            'pools': pools,
-            'isConsumable': is_consumable
+            "datatoken": dt_reserve,
+            "ocean": ocn_reserve,
+            "value": price,
+            "type": "pool",
+            "address": pool_address,
+            "pools": pools,
+            "isConsumable": is_consumable,
         }
 
     def do_single_update(self, asset):
@@ -514,29 +502,11 @@
         _dt_address = self._web3.toChecksumAddress(dt_address)
         pools = self.get_datatoken_pools(dt_address, from_block=self.bfactory_block)
         if pools:
-<<<<<<< HEAD
-            (
-                dt_reserve,
-                ocn_reserve,
-                price,
-                pool_address,
-            ) = self._get_liquidity_and_price(pools, _dt_address)
-            price_dict = {
-                "datatoken": dt_reserve,
-                "ocean": ocn_reserve,
-                "value": price,
-                "type": "pool",
-                "address": pool_address,
-                "pools": pools,
-                "isConsumable": "true" if price and price > 0.0 else "false",
-            }
-=======
             logger.info(
-                f'Found pools for asset with address={_dt_address}, '
-                f'Updating price from LIQUIDITY AND PRICE.'
+                f"Found pools for asset with address={_dt_address}, "
+                f"Updating price from LIQUIDITY AND PRICE."
             )
             price_dict = self._get_price_updates_from_liquidity(pools, _dt_address)
->>>>>>> f652f22d
         else:
             owner = asset["proof"].get("creator")
             if not owner or not self._web3.isAddress(owner):
@@ -545,32 +515,15 @@
                 )
                 return
 
-<<<<<<< HEAD
-            price, dt_supply = self._get_fixedrateexchange_price(_dt_address, owner)
-            price_dict = {
-                "datatoken": dt_supply or 0.0,
-                "ocean": 0.0,
-                "value": price or 0.0,
-                "type": "exchange" if price is not None else "",
-                "address": self.ex_contract.address if price is not None else "",
-                "pools": [],
-                "isConsumable": str(bool(dt_supply)).lower()
-                if price is not None
-                else "",
-            }
-
-        asset["price"] = price_dict
-=======
             logger.info(
-                f'NO pools found for asset with address={_dt_address}. '
-                f'Updating price from FIXED RATE EXCHANGE.'
+                f"NO pools found for asset with address={_dt_address}. "
+                f"Updating price from FIXED RATE EXCHANGE."
             )
             price_dict = self._get_price_updates_from_fixed_rate_exchange(
                 dt_address, owner
             )
 
-        asset['price'].update(price_dict)
->>>>>>> f652f22d
+        asset["price"].update(price_dict)
         try:
             dt_info = get_datatoken_info(_dt_address)
         except Exception as e:
@@ -625,67 +578,29 @@
             pools = dt_to_pool.get(dt_address, [])
 
             if not pools:
-<<<<<<< HEAD
+                logger.info(
+                    f"NO pools found for asset with address={_dt_address}. "
+                    f"Updating price from FIXED RATE EXCHANGE."
+                )
                 owner = asset["proof"].get("creator")
-=======
-                logger.info(
-                    f'NO pools found for asset with address={_dt_address}. '
-                    f'Updating price from FIXED RATE EXCHANGE.'
-                )
-                owner = asset['proof'].get('creator')
->>>>>>> f652f22d
                 if not owner or not self._web3.isAddress(owner):
                     logger.warning(
                         f"updating price info for datatoken {dt_address} failed, invalid owner from ddo.proof (owner={owner})."
                     )
                     continue
 
-<<<<<<< HEAD
-                price, dt_supply = self._get_fixedrateexchange_price(_dt_address, owner)
-                price_dict = {
-                    "datatoken": dt_supply or 0.0,
-                    "ocean": 0.0,
-                    "value": price or 0.0,
-                    "type": "exchange" if price is not None else "",
-                    "address": frexchange_address if price is not None else "",
-                    "pools": [],
-                    "isConsumable": str(bool(dt_supply)).lower()
-                    if price is not None
-                    else "",
-                }
-
-            else:
-                (
-                    dt_reserve,
-                    ocn_reserve,
-                    price,
-                    pool_address,
-                ) = self._get_liquidity_and_price(pools, _dt_address)
-                price_dict = {
-                    "datatoken": dt_reserve,
-                    "ocean": ocn_reserve,
-                    "value": price,
-                    "type": "pool",
-                    "address": pool_address,
-                    "pools": pools,
-                    "isConsumable": "true" if price and price > 0.0 else "false",
-                }
-
-            asset["price"] = price_dict
-=======
                 price_dict = self._get_price_updates_from_fixed_rate_exchange(
                     _dt_address, owner
                 )
             else:
                 logger.info(
-                    f'Found pools for asset with address={_dt_address}, '
-                    f'Updating price from LIQUIDITY AND PRICE.'
+                    f"Found pools for asset with address={_dt_address}, "
+                    f"Updating price from LIQUIDITY AND PRICE."
                 )
 
                 price_dict = self._get_price_updates_from_liquidity(pools, _dt_address)
 
-            asset['price'].update(price_dict)
->>>>>>> f652f22d
+            asset["price"].update(price_dict)
             try:
                 dt_info = get_datatoken_info(_dt_address)
             except Exception as e:
@@ -723,36 +638,17 @@
                     continue
 
                 _dt_address = self._web3.toChecksumAddress(address)
-<<<<<<< HEAD
-                price, dt_supply = self._get_fixedrateexchange_price(
-                    _dt_address, exchange_id=exid
-                )
-                price_dict = {
-                    "datatoken": dt_supply,
-                    "ocean": 0.0,
-                    "value": price,
-                    "type": "exchange",
-                    "address": self.ex_contract.address,
-                    "pools": [],
-                    "isConsumable": str(bool(dt_supply)).lower()
-                    if price is not None
-                    else "",
-                }
-                asset["price"] = price_dict
-                asset["dataTokenInfo"] = get_datatoken_info(_dt_address)
-=======
                 logger.info(
-                    f'Found asset with exchange info address={_dt_address}, '
-                    'Updating price from FIXED RATE EXCHANGE. '
-                    'Not searching for pools.'
+                    f"Found asset with exchange info address={_dt_address}, "
+                    "Updating price from FIXED RATE EXCHANGE. "
+                    "Not searching for pools."
                 )
                 price_dict = self._get_price_updates_from_fixed_rate_exchange(
                     _dt_address, exchange_id=exid
                 )
 
-                asset['price'].update(price_dict)
-                asset['dataTokenInfo'] = get_datatoken_info(_dt_address)
->>>>>>> f652f22d
+                asset["price"].update(price_dict)
+                asset["dataTokenInfo"] = get_datatoken_info(_dt_address)
 
                 self._oceandb.update(asset, did)
                 logger.info(
@@ -800,37 +696,16 @@
                 _pools = _price_dict.get("pools", [])
                 _dt_address = self._web3.toChecksumAddress(address)
                 _pools.extend([p for p in pools if p not in _pools])
-<<<<<<< HEAD
                 logger.debug(f"Pools to be checked: {_pools}")
-                (
-                    dt_reserve,
-                    ocn_reserve,
-                    price,
-                    pool_address,
-                ) = self._get_liquidity_and_price(_pools, _dt_address)
-                price_dict = {
-                    "datatoken": dt_reserve,
-                    "ocean": ocn_reserve,
-                    "value": price,
-                    "type": "pool",
-                    "address": pool_address,
-                    "pools": _pools,
-                    "isConsumable": "true" if price and price > 0.0 else "false",
-                }
-                asset["price"] = price_dict
+
+                logger.info(
+                    f"Found asset with exchange info address={_dt_address}, "
+                    "Updating price from LIQUIDITY AND PRICE. "
+                    f"Pools are assumed to exist ({len(_pools)}) found)."
+                )
+                price_dict = self._get_price_updates_from_liquidity(_pools, _dt_address)
+                asset["price"].update(price_dict)
                 asset["dataTokenInfo"] = get_datatoken_info(_dt_address)
-=======
-                logger.debug(f'Pools to be checked: {_pools}')
-
-                logger.info(
-                    f'Found asset with exchange info address={_dt_address}, '
-                    'Updating price from LIQUIDITY AND PRICE. '
-                    f'Pools are assumed to exist ({len(_pools)}) found).'
-                )
-                price_dict = self._get_price_updates_from_liquidity(_pools, _dt_address)
-                asset['price'].update(price_dict)
-                asset['dataTokenInfo'] = get_datatoken_info(_dt_address)
->>>>>>> f652f22d
 
                 self._oceandb.update(asset, did)
                 logger.info(
