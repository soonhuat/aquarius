--- conflicted
+++ resolved
@@ -292,7 +292,6 @@
         """
         if from_block > to_block:
             return
-<<<<<<< HEAD
         
         processor_args = [
             self._es_instance,
@@ -310,11 +309,68 @@
             EventTypes.EVENT_METADATA_UPDATED: MetadataUpdatedProcessor,
             EventTypes.EVENT_METADATA_STATE: MetadataStateProcessor,
         }
-=======
+
+        # event handling
+        for event_name, events_to_process in all_events.items():
+            if event_name == EventTypes.EVENT_TRANSFER:
+                logger.debug(
+                    f"Starting handle_transfer_ownership for {len(events_to_process)} events"
+                )
+                self.handle_transfer_ownership(events_to_process)
+            elif event_name in regular_event_processors.keys():
+                logger.debug(
+                    f"Starting handle_regular_event_processor for {len(events_to_process)} events"
+                )
+                self.handle_regular_event_processor(
+                    event_name,
+                    regular_event_processors[event_name],
+                    processor_args,
+                    events_to_process,
+                )
+            elif event_name in [
+                EventTypes.EVENT_ORDER_STARTED,
+                EventTypes.EVENT_EXCHANGE_CREATED,
+                EventTypes.EVENT_EXCHANGE_RATE_CHANGED,
+                EventTypes.EVENT_DISPENSER_CREATED,
+            ]:
+                logger.debug(
+                    f"Starting handle_price_change for {len(events_to_process)} events"
+                )
+                self.handle_price_change(event_name, events_to_process, to_block)
+            elif event_name == EventTypes.EVENT_TOKEN_URI_UPDATE:
+                logger.debug(
+                    f"Starting handle_token_uri_update for {len(events_to_process)} events"
+                )
+                self.handle_token_uri_update(events_to_process)
+            else:
+                logger.warning(f"Unknown event {event_name}")
+                logger.warning(events_to_process)
+        self.store_last_processed_block(to_block)
+
+    def get_all_events(self, from_block, to_block):
+        logger.debug(
+            f"**************Getting all events between {from_block} to {to_block}"
+        )
+        all_events = {
+            EventTypes.EVENT_TRANSFER: [],
+            # "regular" events
+            EventTypes.EVENT_METADATA_CREATED: [],
+            EventTypes.EVENT_METADATA_UPDATED: [],
+            EventTypes.EVENT_METADATA_STATE: [],
+            # price changed events
+            EventTypes.EVENT_ORDER_STARTED: [],
+            EventTypes.EVENT_EXCHANGE_CREATED: [],
+            EventTypes.EVENT_EXCHANGE_RATE_CHANGED: [],
+            EventTypes.EVENT_DISPENSER_CREATED: [],
+            #
+            EventTypes.EVENT_TOKEN_URI_UPDATE: [],
+        }
+
+        if from_block >= to_block:
+            return all_events
 
         try:
             self.get_and_process_logs(from_block, to_block)
->>>>>>> ee3824ca
 
         except Exception as e:
             logger.info(f"Failed to get events from {from_block} to {to_block}")
