--- conflicted
+++ resolved
@@ -252,22 +252,8 @@
                 # element was updated, it has new number_retries & next_retry
                 logger.debug(f"Still unsuccessful. Will retry {element_id} again.")
 
-<<<<<<< HEAD
-        allowed_publishers = get_allowed_publishers()
-        processor_args = [
-            self._es_instance,
-            self._web3,
-            allowed_publishers,
-            self._purgatory,
-            chain_id,
-        ]
-        logger.info(
-            f"retry mechanism self._es_instance just start retry for tx: {tx_id}"
-        )
-=======
     def handle_retry(self, element):
         """Tries to process an element, based on type
->>>>>>> ee3824ca
 
         Args:
             element
