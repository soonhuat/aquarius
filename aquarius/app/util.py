#
# Copyright 2021 Ocean Protocol Foundation
# SPDX-License-Identifier: Apache-2.0
#
import json
import logging
import os
from datetime import datetime
from hashlib import sha256
from json import JSONDecodeError

from eth_account import Account
from eth_keys import KeyAPI
from eth_keys.backends import NativeECCBackend
from web3.main import Web3

from aquarius.app.auth_util import sanitize_addresses
from aquarius.rbac import RBAC

logger = logging.getLogger("aquarius")
keys = KeyAPI(NativeECCBackend)


def sanitize_record(data_record):
    if "_id" in data_record:
        data_record.pop("_id")

    if not os.getenv("RBAC_SERVER_URL"):
        return json.dumps(data_record, default=datetime_converter)

    return json.dumps(RBAC.sanitize_record(data_record))


def sanitize_query_result(query_result):
    if not os.getenv("RBAC_SERVER_URL"):
        return query_result

    return RBAC.sanitize_query_result(query_result)


def get_bool_env_value(envvar_name, default_value=0):
    assert default_value in (0, 1), "bad default value, must be either 0 or 1"
    try:
        return bool(int(os.getenv(envvar_name, default_value)))
    except Exception:
        return bool(default_value)


def datetime_converter(o):
    if isinstance(o, datetime):
        return o.isoformat()


class AquariusPrivateKeyException(Exception):
    pass


def get_aquarius_wallet():
    pk = os.environ.get("PRIVATE_KEY", None)
    if pk is None:
        raise AquariusPrivateKeyException("Missing Aquarius PRIVATE_KEY")

    return Account.from_key(private_key=pk)


def get_signature_vrs(raw):
    try:
        hashed_raw = sha256(raw)
        wallet = get_aquarius_wallet()

        keys_pk = keys.PrivateKey(wallet.key)

        prefix = "\x19Ethereum Signed Message:\n32"
        signable_hash = Web3.solidityKeccak(
            ["bytes", "bytes"],
            [Web3.toBytes(text=prefix), Web3.toBytes(hashed_raw.digest())],
        )
        signed = keys.ecdsa_sign(message_hash=signable_hash, private_key=keys_pk)

        values = {"hash": "0x" + hashed_raw.hexdigest(), "publicKey": wallet.address}

        values["v"] = (signed.v + 27) if signed.v <= 1 else signed.v
        values["r"] = (Web3.toHex(Web3.toBytes(signed.r).rjust(32, b"\0")),)
        values["s"] = (Web3.toHex(Web3.toBytes(signed.s).rjust(32, b"\0")),)
    except AquariusPrivateKeyException:
        values = {"hash": "", "publicKey": "", "r": "", "s": "", "v": ""}

    return values


def get_signature_bytes(raw):
    try:
        wallet = get_aquarius_wallet()

        keys_pk = keys.PrivateKey(wallet.key)
        message_hash = Web3.solidityKeccak(
            ["bytes"],
            [Web3.toBytes(text=raw)],
        )
        prefix = "\x19Ethereum Signed Message:\n32"
        signable_hash = Web3.solidityKeccak(
            ["bytes", "bytes"], [Web3.toBytes(text=prefix), Web3.toBytes(message_hash)]
        )
        signed = keys.ecdsa_sign(message_hash=signable_hash, private_key=keys_pk)
        v = str(Web3.toHex(Web3.toBytes(signed.v)))
        r = str(Web3.toHex(Web3.toBytes(signed.r).rjust(32, b"\0")))
        s = str(Web3.toHex(Web3.toBytes(signed.s).rjust(32, b"\0")))
        signature = "0x" + r[2:] + s[2:] + v[2:]
    except AquariusPrivateKeyException:
        signature = None

    return signature


def get_allowed_publishers():
    allowed_publishers = set()
    try:
        publishers_str = os.getenv("ALLOWED_PUBLISHERS", "")
        allowed_publishers = (
            set(json.loads(publishers_str)) if publishers_str else set()
        )
    except (JSONDecodeError, TypeError, Exception) as e:
        logger.error(
            f"Reading list of allowed publishers failed: {e}\n"
            f"ALLOWED_PUBLISHERS is set to empty set."
        )

    return set(sanitize_addresses(allowed_publishers))


def set_default_additional_information_value(record, object, key):
    field = None
    if object == "metadata" and key in record["metadata"]["additionalInformation"]:
        field = record["metadata"]["additionalInformation"][key]
    elif object == "services" and key in record["services"][0]["additionalInformation"]:
        field = record["services"][0]["additionalInformation"][key]
    
    if field is None:
        return
    
    fieldType = type(field)
    if key in field and fieldType is not dict and fieldType is not list:
<<<<<<< HEAD
        field = []
=======
        field = []
        
def reset_monitor_sleep_time(self):
    default_sleep_time = 1
    try:
        self._monitor_sleep_time = int(
            os.getenv("OCN_EVENTS_MONITOR_QUITE_TIME", default_sleep_time)
        )
    except ValueError:
        self._monitor_sleep_time = default_sleep_time

    self._monitor_sleep_time = max(self._monitor_sleep_time, default_sleep_time)
>>>>>>> 5ef1c3e2
<|MERGE_RESOLUTION|>--- conflicted
+++ resolved
@@ -140,9 +140,6 @@
     
     fieldType = type(field)
     if key in field and fieldType is not dict and fieldType is not list:
-<<<<<<< HEAD
-        field = []
-=======
         field = []
         
 def reset_monitor_sleep_time(self):
@@ -154,5 +151,4 @@
     except ValueError:
         self._monitor_sleep_time = default_sleep_time
 
-    self._monitor_sleep_time = max(self._monitor_sleep_time, default_sleep_time)
->>>>>>> 5ef1c3e2
+    self._monitor_sleep_time = max(self._monitor_sleep_time, default_sleep_time)