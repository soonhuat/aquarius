--- conflicted
+++ resolved
@@ -36,36 +36,7 @@
 # Prepare OceanDB
 dao = Dao(config_file=app.config["AQUARIUS_CONFIG_FILE"])
 logger = logging.getLogger("aquarius")
-<<<<<<< HEAD
-es_instance = OceanDb(app.config["CONFIG_FILE"]).plugin
-
-
-@assets.route("", methods=["GET"])
-def get_assets_ids():
-    """Get all asset IDs. Each id is a string with format as follows: `did:op:<id>` `id` is a hex string.
-    ---
-    tags:
-      - ddo
-    responses:
-      200:
-        description: On successful operation returns a list DDO ids2.
-        example:
-            application/json: [
-              "did:op:00018b5b84eA05930f9D0dB8FFbb3B93EF86983b",
-              "did:op:011bacf889bcbDeF2a123B4365526FAA3a360B1A",
-              "did:op:01738AA29Ce1D4028C0719F7A0fd497a1BFBe918"
-              ]
-        content:
-          application/json:
-            schema:
-              type: array
-    """
-    asset_with_id = dao.get_all_listed_assets()
-    asset_ids = [a["id"] for a in asset_with_id if "id" in a]
-    return Response(json.dumps(asset_ids), 200, content_type="application/json")
-=======
 es_instance = OceanDb(app.config["AQUARIUS_CONFIG_FILE"]).plugin
->>>>>>> ce013dd4
 
 
 @assets.route("/ddo/<did>", methods=["GET"])
