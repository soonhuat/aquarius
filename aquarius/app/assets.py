#  Copyright 2018 Ocean Protocol Foundation
#  SPDX-License-Identifier: Apache-2.0

import json
import logging
import os

from flask import Blueprint, jsonify, request, Response
from oceandb_driver_interface.search_model import FullTextModel, QueryModel
from ocean_lib.config_provider import ConfigProvider
from ocean_lib.web3_internal.contract_handler import ContractHandler
from ocean_lib.web3_internal.web3_provider import Web3Provider
from ocean_lib.ocean.util import get_web3_connection_provider
from ocean_lib.config import Config as OceanConfig
from plecos.plecos import (
    is_valid_dict_local,
    list_errors_dict_local,
    is_valid_dict_remote,
    list_errors_dict_remote,
)

from aquarius.app.auth_util import has_update_request_permission, get_signer_address
from aquarius.app.dao import Dao
from aquarius.app.util import (
    make_paginate_response,
    datetime_converter,
    get_metadata_from_services,
    sanitize_record,
    list_errors,
    get_request_data,
)
from aquarius.events.metadata_updater import MetadataUpdater
from aquarius.events.util import get_artifacts_path, get_network_name
from aquarius.log import setup_logging
from aquarius.myapp import app

ConfigProvider.set_config(OceanConfig(app.config["CONFIG_FILE"]))
Web3Provider.init_web3(
    provider=get_web3_connection_provider(os.environ.get("EVENTS_RPC", ""))
)
ContractHandler.set_artifacts_path(get_artifacts_path())
if get_network_name().lower() == "rinkeby":
    from web3.middleware import geth_poa_middleware

    Web3Provider.get_web3().middleware_stack.inject(geth_poa_middleware, layer=0)

setup_logging()
assets = Blueprint("assets", __name__)

# Prepare OceanDB
dao = Dao(config_file=app.config["CONFIG_FILE"])
logger = logging.getLogger("aquarius")


@assets.route("", methods=["GET"])
def get_assets_ids():
    """Get all asset IDs.
    ---
    tags:
      - ddo
    responses:
      200:
        description: successful action
    """
    asset_with_id = dao.get_all_listed_assets()
    asset_ids = [a["id"] for a in asset_with_id if "id" in a]
    return Response(json.dumps(asset_ids), 200, content_type="application/json")


@assets.route("/ddo/<did>", methods=["GET"])
def get_ddo(did):
    """Get DDO of a particular asset.
    ---
    tags:
      - ddo
    parameters:
      - name: did
        in: path
        description: DID of the asset.
        required: true
        type: string
    responses:
      200:
        description: successful operation
      404:
        description: This asset DID is not in OceanDB
    """
    try:
        asset_record = dao.get(did)
        return Response(
            sanitize_record(asset_record), 200, content_type="application/json"
        )
    except Exception as e:
        logger.error(f"get_ddo: {str(e)}")
        return f"{did} asset DID is not in OceanDB", 404


@assets.route("/ddo", methods=["GET"])
def get_asset_ddos():
    """Get DDO of all assets.
    ---
    tags:
      - ddo
    responses:
      200:
        description: successful action
    """
    _assets = dao.get_all_listed_assets()
    for _record in _assets:
        sanitize_record(_record)
    return Response(
        json.dumps(_assets, default=datetime_converter),
        200,
        content_type="application/json",
    )


@assets.route("/metadata/<did>", methods=["GET"])
def get_metadata(did):
    """Get metadata of a particular asset
    ---
    tags:
      - metadata
    parameters:
      - name: did
        in: path
        description: DID of the asset.
        required: true
        type: string
    responses:
      200:
        description: successful operation.
      404:
        description: This asset DID is not in OceanDB.
    """
    try:
        asset_record = dao.get(did)
        metadata = get_metadata_from_services(asset_record["service"])
        return Response(sanitize_record(metadata), 200, content_type="application/json")
    except Exception as e:
        logger.error(f"get_metadata: {str(e)}")
        return f"{did} asset DID is not in OceanDB", 404


###########################
# SEARCH
###########################


@assets.route("/ddo/query", methods=["GET"])
def query_text():
    """Get a list of DDOs that match with the given text.
    ---
    tags:
      - ddo
    parameters:
      - name: text
        in: query
        description: ID of the asset.
        required: true
        type: string
      - name: sort
        in: query
        type: object
        description: Key or list of keys to sort the result
        example: {"value":1}
      - name: offset
        in: query
        type: int
        description: Number of records per page
        example: 100
      - name: page
        in: query
        type: int
        description: Page showed
        example: 1
    responses:
      200:
        description: successful action
    """
    data = get_request_data(request)
    assert isinstance(
        data, dict
    ), "invalid `args` type, should already formatted into a dict."
    sort = data.get("sort", None)
    if sort is not None and isinstance(sort, str):
        sort = json.loads(sort)

    search_model = FullTextModel(
        text=data.get("text", None),
        sort=sort,
        offset=int(data.get("offset", 100)),
        page=int(data.get("page", 1)),
    )
    query_result = dao.query(search_model)
    for i in query_result[0]:
        sanitize_record(i)

    response = make_paginate_response(query_result, search_model)
    return Response(
        json.dumps(response, default=datetime_converter),
        200,
        content_type="application/json",
    )


@assets.route("/ddo/query", methods=["POST"])
def query_ddo():
    """Get a list of DDOs that match with the executed query.
    ---
    tags:
      - ddo
    consumes:
      - application/json
    parameters:
      - in: body
        name: body
        required: true
        description: Asset metadata.
        schema:
          type: object
          properties:
            query:
              type: string
              description: Query to realize
              example: {"value":1}
            sort:
              type: object
              description: Key or list of keys to sort the result
              example: {"value":1}
            offset:
              type: int
              description: Number of records per page
              example: 100
            page:
              type: int
              description: Page showed
              example: 1
    responses:
      200:
        description: successful action
    """
    assert isinstance(request.json, dict), "invalid payload format."
    data = request.json
    assert isinstance(data, dict), "invalid `body` type, should be formatted as a dict."

    native_query = None
    if "nativeSearch" in data:
        native_query = data.pop("nativeSearch")

    query = data.get("query", {})
    if not native_query and "nativeSearch" in query:
        native_query = query.pop("nativeSearch")

    if native_query:
        query_result, search_model = process_es_query(data)
    else:
        search_model = QueryModel(
            query=query,
            sort=data.get("sort"),
            offset=data.get("offset", 100),
            page=data.get("page", 1),
        )
        query_result = dao.query(search_model)

    for ddo in query_result[0]:
        sanitize_record(ddo)

    response = make_paginate_response(query_result, search_model)
    return Response(
        json.dumps(response, default=datetime_converter),
        200,
        content_type="application/json",
    )


@assets.route("/ddo/esquery", methods=["POST"])
def es_query_ddo():
    """Get a list of DDOs that match with the executed query.
    ---
    tags:
      - ddo
    consumes:
      - application/json
    parameters:
      - in: body
        name: body
        required: true
        description: Asset metadata.
        schema:
          type: object
          properties:
            query:
              type: string
              description: Query to realize
              example: {"value":1}
            text:
              type: string or list of strings
              description: Fulltext query
              example: ["text to search"]
            sort:
              type: object
              description: Key or list of keys to sort the result
              example: {"value":1}
            offset:
              type: int
              description: Number of records per page
              example: 100
            page:
              type: int
              description: Page showed
              example: 1
    responses:
      200:
        description: successful action

    example:
        {"query": {"query_string": {"query": "(covid) -isInPurgatory:true"}}, "offset":1, "page": 1}

    """
    assert isinstance(request.json, dict), "invalid payload format."
    data = request.json
    query_result, search_model = process_es_query(data)
    for ddo in query_result[0]:
        sanitize_record(ddo)

    response = make_paginate_response(query_result, search_model)
    return Response(
        json.dumps(response, default=datetime_converter),
        200,
        content_type="application/json",
    )


def process_es_query(data):
    text = data.get("text", [])
    query = data.get("query")
    if not text and "text" in query:
        text = query.pop("text")

    if isinstance(text, str):
        text = [text]
    temp = []
    for v in text:
        temp.append(v.replace(":", "\\"))
    querystr = json.dumps(query)
    did_str = "did:op:"
    esc_did_str = "did\\\:op\\\:"
    querystr = querystr.replace(esc_did_str, did_str)
    query = json.loads(querystr.replace(did_str, esc_did_str))
    text = temp

    sort = data.get("sort")
    page = data.get("page", 1)
    offset = data.get("offset", 100)

    query_result = dao.run_es_query(query, sort, page, offset, text)
    return query_result, FullTextModel("", sort, offset, page)


###########################
# VALIDATE
###########################


@assets.route("/ddo/validate", methods=["POST"])
def validate():
    """Validate metadata content.
    ---
    tags:
      - ddo
    consumes:
      - application/json
    parameters:
      - in: body
        name: body
        required: true
        description: Asset metadata.
        schema:
          type: object
    responses:
      200:
        description: successfully request.
      500:
        description: Error
    """
    assert isinstance(request.json, dict), "invalid payload format."
    data = request.json
    assert isinstance(data, dict), "invalid `body` type, should be formatted as a dict."

    if is_valid_dict_local(data):
        return jsonify(True)
    else:
        res = jsonify(list_errors(list_errors_dict_local, data))
        return res


@assets.route("/ddo/validate-remote", methods=["POST"])
def validate_remote():
    """Validate DDO content.
    ---
    tags:
      - ddo
    consumes:
      - application/json
    parameters:
      - in: body
        name: body
        required: true
        description: Asset DDO.
        schema:
          type: object
    responses:
      200:
        description: successfully request.
      400:
        description: Invalid DDO format
      500:
        description: Error
    """
    assert isinstance(request.json, dict), "invalid payload format."
    data = request.json
    assert isinstance(data, dict), "invalid `body` type, should be formatted as a dict."

    if "service" not in data:
        return jsonify(message="Invalid DDO format."), 400

    data = get_metadata_from_services(data["service"])

    if "attributes" not in data:
        return jsonify(message="Invalid DDO format."), 400

    data = data["attributes"]

    if is_valid_dict_remote(data):
        return jsonify(True)
    else:
        res = jsonify(list_errors(list_errors_dict_remote, data))
        return res


@assets.route("/ddo/update/<did>", methods=["PUT"])
def update_ddo_info(did):
    assert request.json and isinstance(request.json, dict), "invalid payload format."
    data = request.json

    if request.remote_addr != "127.0.0.1":
        address = data.get("adminAddress", None)
        if not address or not has_update_request_permission(address):
            return jsonify(error="Unauthorized."), 401

        _address = None
        signature = data.get("signature", None)
        if signature:
            _address = get_signer_address(address, signature, logger)

        if not _address or _address.lower() != address.lower():
            return jsonify(error="Unauthorized."), 401

    try:
        asset_record = dao.get(did)
        if not asset_record:
            return jsonify(error=f"Asset {did} not found."), 404
        _other_db_index = f"{dao.oceandb.driver.db_index}_plus"
        updater = MetadataUpdater(
            oceandb=dao.oceandb,
            other_db_index=_other_db_index,
            web3=Web3Provider.get_web3(),
            config=ConfigProvider.get_config(),
        )
        updater.do_single_update(asset_record)

        return jsonify("acknowledged."), 200
    except Exception as e:
        logger.error(f"get_metadata: {str(e)}")
        return f"{did} asset DID is not in OceanDB", 404


@assets.route("/ddo/<did>", methods=["DELETE"])
def delist_ddo(did):
    assert request.json and isinstance(request.json, dict), "invalid payload format."
    data = request.json
    address = data.get("adminAddress", None)
    if not address or not has_update_request_permission(address):
        return jsonify(error="Unauthorized."), 401

    _address = None
    signature = data.get("signature", None)
    if signature:
        _address = get_signer_address(address, signature, logger)

    if not _address or _address.lower() != address.lower():
        return jsonify(error="Unauthorized."), 401

    try:
        asset_record = dao.get(did)
        if not asset_record:
            return jsonify(error=f"Asset {did} not found."), 404

<<<<<<< HEAD
        updater = MetadataUpdater(
            oceandb=dao.oceandb,
            web3=Web3Provider.get_web3(),
            config=ConfigProvider.get_config(),
=======
        _other_db_index = f'{dao.oceandb.driver.db_index}_plus'
        updater = MetadataUpdater(
            oceandb=dao.oceandb, other_db_index=_other_db_index,
            web3=Web3Provider.get_web3(), config=ConfigProvider.get_config()
>>>>>>> f652f22d
        )
        updater.do_single_update(asset_record)

        return jsonify("acknowledged."), 200
    except Exception as e:
        logger.error(f"get_metadata: {str(e)}")
        return f"{did} asset DID is not in OceanDB", 404<|MERGE_RESOLUTION|>--- conflicted
+++ resolved
@@ -497,17 +497,12 @@
         if not asset_record:
             return jsonify(error=f"Asset {did} not found."), 404
 
-<<<<<<< HEAD
+        _other_db_index = f"{dao.oceandb.driver.db_index}_plus"
         updater = MetadataUpdater(
             oceandb=dao.oceandb,
+            other_db_index=_other_db_index,
             web3=Web3Provider.get_web3(),
             config=ConfigProvider.get_config(),
-=======
-        _other_db_index = f'{dao.oceandb.driver.db_index}_plus'
-        updater = MetadataUpdater(
-            oceandb=dao.oceandb, other_db_index=_other_db_index,
-            web3=Web3Provider.get_web3(), config=ConfigProvider.get_config()
->>>>>>> f652f22d
         )
         updater.do_single_update(asset_record)
 
