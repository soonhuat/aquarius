"""Provide an off-chain database store for data asset metadata and registration."""
#  Copyright 2018 Ocean Protocol Foundation
#  SPDX-License-Identifier: Apache-2.0

__author__ = """OceanProtocol"""
<<<<<<< HEAD
__version__ = '0.3.9'
=======
__version__ = '1.0.0'
>>>>>>> 3d2ede3b
<|MERGE_RESOLUTION|>--- conflicted
+++ resolved
@@ -3,8 +3,4 @@
 #  SPDX-License-Identifier: Apache-2.0
 
 __author__ = """OceanProtocol"""
-<<<<<<< HEAD
-__version__ = '0.3.9'
-=======
-__version__ = '1.0.0'
->>>>>>> 3d2ede3b
+__version__ = '1.0.0'