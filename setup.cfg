[bdist_wheel]
universal = 1

<<<<<<< HEAD
[flake8]
exclude = docs
ignore = E501, E402

=======
>>>>>>> 9f62c237
[aliases]
# Define setup.py command aliases here
test = pytest

[tool:pytest]
collect_ignore = ['setup.py']<|MERGE_RESOLUTION|>--- conflicted
+++ resolved
@@ -1,13 +1,6 @@
 [bdist_wheel]
 universal = 1
 
-<<<<<<< HEAD
-[flake8]
-exclude = docs
-ignore = E501, E402
-
-=======
->>>>>>> 9f62c237
 [aliases]
 # Define setup.py command aliases here
 test = pytest
