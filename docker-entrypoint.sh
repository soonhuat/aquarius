--- conflicted
+++ resolved
@@ -14,12 +14,7 @@
     /aquarius/start_events_monitor.sh &
 fi
 
-<<<<<<< HEAD
-gunicorn -b ${AQUARIUS_URL#*://} --worker-tmp-dir /dev/shm --worker-class=gevent --worker-connections=1000 -w ${AQUARIUS_WORKERS} aquarius.run:app
-=======
 if [ ${RUN_AQUARIUS_SERVER} = "1" ]; then
-    gunicorn -b ${AQUARIUS_URL#*://} -w ${AQUARIUS_WORKERS} aquarius.run:app
+    gunicorn -b ${AQUARIUS_URL#*://} --worker-tmp-dir /dev/shm --worker-class=gevent --worker-connections=1000 -w ${AQUARIUS_WORKERS} aquarius.run:app
 fi
-
->>>>>>> dad3e39c
 tail -f /dev/null