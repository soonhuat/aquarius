--- conflicted
+++ resolved
@@ -25,11 +25,7 @@
     "oceandb-driver-interface==0.2.0",
     "oceandb-mongodb-driver==0.2.2",
     "oceandb-elasticsearch-driver==0.4.4",
-<<<<<<< HEAD
     "PyYAML==5.4.1",
-=======
-    "PyYAML==5.3.1",
->>>>>>> aaafb747
     "pytz==2020.5",
     "plecos==1.1.0",
     "ocean-lib==0.5.5",
@@ -43,13 +39,10 @@
     "bumpversion==0.6.0",
     "pkginfo==1.7.0",
     "twine==3.3.0",
-<<<<<<< HEAD
-=======
     "flake8",
     "isort",
     "black",
     "pre-commit",
->>>>>>> aaafb747
     # not virtualenv: devs should already have it before pip-installing
     "watchdog==1.0.2",
 ]
@@ -58,19 +51,11 @@
     "plecos==1.1.0",
     "Flask==1.1.2",
     "codacy-coverage==1.3.11",
-<<<<<<< HEAD
     "coverage==5.4",
-=======
-    "coverage==5.3.1",
->>>>>>> aaafb747
     "mccabe==0.6.1",
     "pylint==2.6.0",
     "pytest",
     "tox",
-<<<<<<< HEAD
-=======
-    "black",
->>>>>>> aaafb747
 ]
 
 setup(
