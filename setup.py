#!/usr/bin/env python
# -*- coding: utf-8 -*-

"""The setup script."""
#  Copyright 2018 Ocean Protocol Foundation
#  SPDX-License-Identifier: Apache-2.0

from setuptools import find_packages, setup

with open('README.md') as readme_file:
    readme = readme_file.read()

with open('CHANGELOG.md') as history_file:
    history = history_file.read()

install_requirements = [
    'coloredlogs==14.0',
    'Flask==1.1.2',
    'Flask-Cors==3.0.9',
    'flask-swagger==0.2.14',
    'flask-swagger-ui==3.25.0',
    'Jinja2>=2.10.1',
    'requests>=2.21.0',
    'gunicorn==20.0.4',
    'oceandb-driver-interface==0.2.0',
    'oceandb-mongodb-driver==0.2.2',
    'oceandb-elasticsearch-driver==0.3.3',
    'PyYAML==5.3.1',
    'pytz==2020.1',
    'plecos==1.1.0',
<<<<<<< HEAD
    'web3==5.11.1',
    'eth-account==0.5.2'
=======
    'web3==5.12.1',
    'eth-account==0.5.2',
    'eciespy'
>>>>>>> d9809542
]

setup_requirements = ['pytest-runner==5.2', ]

dev_requirements = [
    'bumpversion==0.6.0',
    'pkginfo==1.5.0.1',
    'twine==3.2.0',
    # not virtualenv: devs should already have it before pip-installing
    'watchdog==0.10.3',
]

test_requirements = [
    'plecos==1.1.0',
    'Flask==1.1.2',
    'web3==5.12.1',
    'codacy-coverage==1.3.11',
    'coverage==5.2.1',
    'mccabe==0.6.1',
    'pylint==2.6.0',
    'pytest',
    'tox',
]

setup(
    author="leucothia",
    author_email='devops@oceanprotocol.com',
    classifiers=[
        'Development Status :: 2 - Pre-Alpha',
        'Intended Audience :: Developers',
        'License :: OSI Approved :: Apache Software License',
        'Natural Language :: English',
        'Programming Language :: Python :: 3.6',
        'Programming Language :: Python :: 3.7',
    ],
    description="🐳 Ocean aquarius.",
    extras_require={
        'test': test_requirements,
        'dev': dev_requirements + test_requirements,
    },
    include_package_data=True,
    install_requires=install_requirements,
    keywords='ocean-aquarius',
    license="Apache Software License 2.0",
    long_description=readme,
    long_description_content_type="text/markdown",
    name='ocean-aquarius',
    packages=find_packages(include=['aquarius', 'aquarius.app']),
    setup_requires=setup_requirements,
    test_suite='tests',
    tests_require=test_requirements,
    url='https://github.com/oceanprotocol/aquarius',
    version='2.0.1',
    zip_safe=False,
)<|MERGE_RESOLUTION|>--- conflicted
+++ resolved
@@ -28,14 +28,9 @@
     'PyYAML==5.3.1',
     'pytz==2020.1',
     'plecos==1.1.0',
-<<<<<<< HEAD
-    'web3==5.11.1',
-    'eth-account==0.5.2'
-=======
     'web3==5.12.1',
     'eth-account==0.5.2',
     'eciespy'
->>>>>>> d9809542
 ]
 
 setup_requirements = ['pytest-runner==5.2', ]
