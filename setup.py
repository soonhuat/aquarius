--- conflicted
+++ resolved
@@ -25,13 +25,8 @@
     "oceandb-driver-interface==0.2.0",
     "oceandb-mongodb-driver==0.2.2",
     "oceandb-elasticsearch-driver==0.4.4",
-<<<<<<< HEAD
     "PyYAML==5.4.1",
-    "pytz==2020.5",
-=======
-    "PyYAML==5.3.1",
     "pytz==2021.1",
->>>>>>> 9a0a076c
     "plecos==1.1.0",
     "ocean-lib==0.5.7",
     "eciespy",
