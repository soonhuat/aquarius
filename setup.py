#!/usr/bin/env python
# -*- coding: utf-8 -*-
#
# Copyright 2021 Ocean Protocol Foundation
# SPDX-License-Identifier: Apache-2.0
#

"""The setup script."""
#  Copyright 2018 Ocean Protocol Foundation
#  SPDX-License-Identifier: Apache-2.0

from setuptools import find_packages, setup

with open("README.md") as readme_file:
    readme = readme_file.read()

with open("CHANGELOG.md") as history_file:
    history = history_file.read()

install_requirements = [
    "coloredlogs==15.0.1",
    "Flask==2.1.2",
    "Flask-Cors==3.0.10",
    "flask-swagger==0.2.14",
    "flask-swagger-ui==3.36.0",
    "Jinja2>=2.10.1",
    "requests>=2.21.0",
    "gunicorn==20.1.0",
    "elasticsearch==7.17.0",
    "PyYAML==6.0",
    "pytz==2022.1",
    "ocean-contracts==1.0.0a34",
<<<<<<< HEAD
    "web3==5.29.0",
=======
    "web3==5.29.1",
>>>>>>> a7e9b0fa
    "gevent",
    "json-sempai==0.4.0",
    "python-dateutil==2.8.2",
    "pyshacl==0.19.0",
    "gql==3.3.0",
    "aiohttp==3.8.1",
]

setup_requirements = ["pytest-runner==6.0.0"]

dev_requirements = [
    "bumpversion==0.6.0",
    "pkginfo==1.8.2",
    "twine==4.0.0",
    "flake8",
    "isort",
    "black",
    "pre-commit",
    # not virtualenv: devs should already have it before pip-installing
    "watchdog==2.1.8",
    "licenseheaders",
]

test_requirements = [
    "Flask==2.1.2",
    "codacy-coverage==1.3.11",
    "coverage==6.4",
    "mccabe==0.6.1",
    "pylint==2.13.9",
    "pytest",
    "pytest-env",
    "freezegun==1.2.1",
]

setup(
    author="leucothia",
    author_email="devops@oceanprotocol.com",
    classifiers=[
        "Development Status :: 2 - Pre-Alpha",
        "Intended Audience :: Developers",
        "License :: OSI Approved :: Apache Software License",
        "Natural Language :: English",
        "Programming Language :: Python :: 3.6",
        "Programming Language :: Python :: 3.7",
    ],
    description="🐳 Ocean aquarius.",
    extras_require={
        "test": test_requirements,
        "dev": dev_requirements + test_requirements,
    },
    include_package_data=True,
    install_requires=install_requirements,
    keywords="ocean-aquarius",
    license="Apache Software License 2.0",
    long_description=readme,
    long_description_content_type="text/markdown",
    name="ocean-aquarius",
    packages=find_packages(include=["aquarius", "aquarius.app"]),
    setup_requires=setup_requirements,
    test_suite="tests",
    tests_require=test_requirements,
    url="https://github.com/oceanprotocol/aquarius",
    # fmt: off
    # bumpversion needs single quotes
    version='4.0.9',
    # fmt: on
    zip_safe=False,
)<|MERGE_RESOLUTION|>--- conflicted
+++ resolved
@@ -30,11 +30,7 @@
     "PyYAML==6.0",
     "pytz==2022.1",
     "ocean-contracts==1.0.0a34",
-<<<<<<< HEAD
-    "web3==5.29.0",
-=======
     "web3==5.29.1",
->>>>>>> a7e9b0fa
     "gevent",
     "json-sempai==0.4.0",
     "python-dateutil==2.8.2",
