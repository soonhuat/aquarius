--- conflicted
+++ resolved
@@ -26,11 +26,7 @@
     "Jinja2>=2.10.1",
     "requests>=2.21.0",
     "gunicorn==21.2.0",
-<<<<<<< HEAD
     "elasticsearch==7.17.0",
-=======
-    "elasticsearch==8.10.1",
->>>>>>> 131a9be4
     "PyYAML==6.0.1",
     "pytz==2023.3.post1",
     "ocean-contracts==2.0.2",
