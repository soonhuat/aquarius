#!/usr/bin/env python
# -*- coding: utf-8 -*-

"""The setup script."""
#  Copyright 2018 Ocean Protocol Foundation
#  SPDX-License-Identifier: Apache-2.0

from setuptools import find_packages, setup

with open("README.md") as readme_file:
    readme = readme_file.read()

with open("CHANGELOG.md") as history_file:
    history = history_file.read()

install_requirements = [
    "coloredlogs==15.0",
    "Flask==1.1.2",
    "Flask-Cors==3.0.10",
    "flask-swagger==0.2.14",
    "flask-swagger-ui==3.36.0",
    "Jinja2>=2.10.1",
    "requests>=2.21.0",
    "gunicorn==20.0.4",
    "oceandb-driver-interface==0.2.0",
    "oceandb-mongodb-driver==0.2.2",
    "oceandb-elasticsearch-driver==0.4.4",
    "PyYAML==5.3.1",
    "pytz==2020.5",
    "plecos==1.1.0",
    "ocean-lib==0.5.5",
    "eciespy",
    "gevent",
]

setup_requirements = ["pytest-runner==5.2"]

dev_requirements = [
<<<<<<< HEAD
    "bumpversion==0.6.0",
    "pkginfo==1.6.1",
    "twine==3.3.0",
    "flake8",
    "isort",
    "black",
    "pre-commit",
=======
    'bumpversion==0.6.0',
    'pkginfo==1.7.0',
    'twine==3.3.0',
>>>>>>> 5ac2cafc
    # not virtualenv: devs should already have it before pip-installing
    "watchdog==1.0.2",
]

test_requirements = [
    "plecos==1.1.0",
    "Flask==1.1.2",
    "codacy-coverage==1.3.11",
    "coverage==5.3.1",
    "mccabe==0.6.1",
    "pylint==2.6.0",
    "pytest",
    "tox",
    "black",
]

setup(
    author="leucothia",
    author_email="devops@oceanprotocol.com",
    classifiers=[
        "Development Status :: 2 - Pre-Alpha",
        "Intended Audience :: Developers",
        "License :: OSI Approved :: Apache Software License",
        "Natural Language :: English",
        "Programming Language :: Python :: 3.6",
        "Programming Language :: Python :: 3.7",
    ],
    description="🐳 Ocean aquarius.",
    extras_require={
        "test": test_requirements,
        "dev": dev_requirements + test_requirements,
    },
    include_package_data=True,
    install_requires=install_requirements,
    keywords="ocean-aquarius",
    license="Apache Software License 2.0",
    long_description=readme,
    long_description_content_type="text/markdown",
    name="ocean-aquarius",
    packages=find_packages(include=["aquarius", "aquarius.app"]),
    setup_requires=setup_requirements,
    test_suite="tests",
    tests_require=test_requirements,
    url="https://github.com/oceanprotocol/aquarius",
    version="2.2.2",
    zip_safe=False,
)<|MERGE_RESOLUTION|>--- conflicted
+++ resolved
@@ -36,19 +36,13 @@
 setup_requirements = ["pytest-runner==5.2"]
 
 dev_requirements = [
-<<<<<<< HEAD
-    "bumpversion==0.6.0",
-    "pkginfo==1.6.1",
-    "twine==3.3.0",
+    'bumpversion==0.6.0',
+    'pkginfo==1.7.0',
+    'twine==3.3.0',
     "flake8",
     "isort",
     "black",
     "pre-commit",
-=======
-    'bumpversion==0.6.0',
-    'pkginfo==1.7.0',
-    'twine==3.3.0',
->>>>>>> 5ac2cafc
     # not virtualenv: devs should already have it before pip-installing
     "watchdog==1.0.2",
 ]
