--- conflicted
+++ resolved
@@ -24,31 +24,6 @@
 ocean_contracts = OceanContracts(keeper_config['keeper.host'], keeper_config['keeper.port'])
 
 ASSETS_FOLDER = app.config['UPLOADS_FOLDER']
-
-<<<<<<< HEAD
-
-@assets.route('/hello', methods=['GET'])
-def get_hello():
-    return 'Hello'
-
-
-#TODO create a different Blueprint
-@assets.route('/metadata/<asset_id>', methods=['GET'])
-def get(asset_id):
-    asset_record = oceandb.read(asset_id)
-    return jsonify(asset_record['data']), 200
-=======
-# class AssetsResource(ResourceBase):
-#     URL_PREFIX = ''
-#     RESOURCE_URL = '/assets'
-#
-#     def __init__(self):
-#         ResourceBase.__init__(self)
-#         self.assets_folder = DEFAULT_ASSETS_FOLDER
-# assets_folder = ConfigOptions().getValue('assets-folder')
-# if assets_folder and os.path.exists(assets_folder):
-#     self.assets_folder = assets_folder
->>>>>>> 52124f6b
 
 
 @assets.route('/', methods=['GET'])
@@ -57,14 +32,14 @@
     query = dict()
     args.append(query)
     assets = oceandb.list()
-    list = []
-    for id in assets:
+    asset_with_id = []
+    for asset in assets:
         try:
-            list.append((oceandb.read(id['id']), id['id']))
+            asset_with_id.append((oceandb.read(asset['id']), asset['id']))
         except:
             pass
 
-    asset_ids = [a[1] for a in list]
+    asset_ids = [a[1] for a in asset_with_id]
     resp_body = dict({'assetsIds': asset_ids})
     return jsonify(resp_body), 200
 
@@ -99,16 +74,16 @@
     _record['data'] = data
     _record['assetType'] = AssetTypes.DATA_ASSET
     try:
-        tx = oceandb.write(_record)
+        tx_id = oceandb.write(_record)
         # add new assetId to response
-        _record['assetId'] = tx
+        _record['assetId'] = tx_id
         return _sanitize_record(_record), 201
     except Exception as err:
         return 'Some error: "%s"' % str(err), 500
 
 
 @assets.route('/metadata/<asset_id>', methods=['PUT'])
-def update_metadata(asset_id):
+def update(asset_id):
     required_attributes = ['title', 'publisherId', ]
     assert isinstance(request.json, dict), 'invalid payload format.'
     data = request.json
@@ -149,23 +124,18 @@
     query = dict()
     args.append(query)
     assets = oceandb.list()
-    list = []
-    for id in assets:
+    assets_with_id = []
+    for asset in assets:
         try:
-            list.append((oceandb.read(id['id']), id['id']))
+            assets_with_id.append((oceandb.read(asset['id']), asset['id']))
         except Exception as e:
             return 'Some error: "%s"' % str(e), 500
-    assets_metadata = {a[1]: a[0] for a in list}
+    assets_metadata = {a[1]: a[0] for a in assets_with_id}
     return jsonify(assets_metadata), 200
 
 
-<<<<<<< HEAD
 @assets.route('/download/{asset_id}')
 def download_data(response, asset_id, consumer_id, access_token):
-=======
-@assets.route('/download/<asset_id>')
-def download_data(self, response, asset_id, consumer_id, access_token):
->>>>>>> 52124f6b
     """Allows download of asset data file from this provider.
 
     Data file can be stored locally at the provider end or at some cloud storage.
@@ -219,13 +189,8 @@
     return files[0], 200
 
 
-<<<<<<< HEAD
 @assets.route('/upload/{asset_id}')
 def upload_data(body, response, asset_id, publisher_id=None):
-=======
-@assets.route('/upload/<asset_id>')
-def upload_data(self, body, response, asset_id, publisher_id=None):
->>>>>>> 52124f6b
     """
 
     :param asset_id: a str identifying an asset in the ocean network
