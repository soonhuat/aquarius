--- conflicted
+++ resolved
@@ -1,9 +1,5 @@
 [bumpversion]
-<<<<<<< HEAD
-current_version = 0.3.9
-=======
 current_version = 1.0.0
->>>>>>> 3d2ede3b
 commit = True
 tag = True
 
