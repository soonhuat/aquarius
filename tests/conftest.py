--- conflicted
+++ resolved
@@ -47,846 +47,6 @@
             'id'])
 
 
-<<<<<<< HEAD
-json_dict = {
-  "@context": "https://w3id.org/did/v1",
-  "id": "did:op:0c184915b07b44c888d468be85a9b28253e80070e5294b1aaed81c2f0264e430",
-  "created": "2019-05-22T08:44:27Z",
-  "publicKey": [
-    {
-      "id": "did:op:0c184915b07b44c888d468be85a9b28253e80070e5294b1aaed81c2f0264e430",
-      "type": "EthereumECDSAKey",
-      "owner": "0x00Bd138aBD70e2F00903268F3Db08f2D25677C9e"
-    }
-  ],
-  "authentication": [
-    {
-      "type": "RsaSignatureAuthentication2018",
-      "publicKey": "did:op:0c184915b07b44c888d468be85a9b28253e80070e5294b1aaed81c2f0264e430"
-    }
-  ],
-  "service": [
-    {
-      "type": "authorization",
-      "serviceEndpoint": "http://localhost:12001",
-      "service": "SecretStore",
-      "index": 0
-    },
-    {
-      "type": "access",
-      "serviceEndpoint": "http://localhost:8030/api/v1/brizo/services/consume",
-      "purchaseEndpoint": "http://localhost:8030/api/v1/brizo/services/access/initialize",
-      "index": 1,
-      "templateId": "0x208aca4B0316C9996F085cbD57E01c11Bc0E7cb1",
-      "name": "dataAssetAccessServiceAgreement",
-      "creator": "",
-      "serviceAgreementTemplate": {
-        "contractName": "EscrowAccessSecretStoreTemplate",
-        "events": [
-          {
-            "name": "AgreementCreated",
-            "actorType": "consumer",
-            "handler": {
-              "moduleName": "escrowAccessSecretStoreTemplate",
-              "functionName": "fulfillLockRewardCondition",
-              "version": "0.1"
-            }
-          }
-        ],
-        "fulfillmentOrder": [
-          "lockReward.fulfill",
-          "accessSecretStore.fulfill",
-          "escrowReward.fulfill"
-        ],
-        "conditionDependency": {
-          "lockReward": [],
-          "accessSecretStore": [],
-          "escrowReward": [
-            "lockReward",
-            "accessSecretStore"
-          ]
-        },
-        "conditions": [
-          {
-            "name": "lockReward",
-            "timelock": 0,
-            "timeout": 0,
-            "contractName": "LockRewardCondition",
-            "functionName": "fulfill",
-            "events": [
-              {
-                "name": "Fulfilled",
-                "actorType": "publisher",
-                "handler": {
-                  "moduleName": "lockRewardCondition",
-                  "functionName": "fulfillAccessSecretStoreCondition",
-                  "version": "0.1"
-                }
-              }
-            ],
-            "parameters": [
-              {
-                "name": "_rewardAddress",
-                "type": "address",
-                "value": "0x2AaC920AA4D10b80db9ed0E4EC04A3ff612F2bc6"
-              },
-              {
-                "name": "_amount",
-                "type": "uint256",
-                "value": "888000000000000000000000000000000"
-              }
-            ]
-          },
-          {
-            "name": "accessSecretStore",
-            "timelock": 0,
-            "timeout": 0,
-            "contractName": "AccessSecretStoreCondition",
-            "functionName": "fulfill",
-            "events": [
-              {
-                "name": "Fulfilled",
-                "actorType": "publisher",
-                "handler": {
-                  "moduleName": "accessSecretStore",
-                  "functionName": "fulfillEscrowRewardCondition",
-                  "version": "0.1"
-                }
-              },
-              {
-                "name": "TimedOut",
-                "actorType": "consumer",
-                "handler": {
-                  "moduleName": "accessSecretStore",
-                  "functionName": "fulfillEscrowRewardCondition",
-                  "version": "0.1"
-                }
-              }
-            ],
-            "parameters": [
-              {
-                "name": "_documentId",
-                "type": "bytes32",
-                "value": "0c184915b07b44c888d468be85a9b28253e80070e5294b1aaed81c2f0264e430"
-              },
-              {
-                "name": "_grantee",
-                "type": "address",
-                "value": ""
-              }
-            ]
-          },
-          {
-            "name": "escrowReward",
-            "timelock": 0,
-            "timeout": 0,
-            "contractName": "EscrowReward",
-            "functionName": "fulfill",
-            "events": [
-              {
-                "name": "Fulfilled",
-                "actorType": "publisher",
-                "handler": {
-                  "moduleName": "escrowRewardCondition",
-                  "functionName": "verifyRewardTokens",
-                  "version": "0.1"
-                }
-              }
-            ],
-            "parameters": [
-              {
-                "name": "_amount",
-                "type": "uint256",
-                "value": "888000000000000000000000000000000"
-              },
-              {
-                "name": "_receiver",
-                "type": "address",
-                "value": ""
-              },
-              {
-                "name": "_sender",
-                "type": "address",
-                "value": ""
-              },
-              {
-                "name": "_lockCondition",
-                "type": "bytes32",
-                "value": ""
-              },
-              {
-                "name": "_releaseCondition",
-                "type": "bytes32",
-                "value": ""
-              }
-            ]
-          }
-        ]
-      }
-    },
-    {
-      "type": "metadata",
-      "serviceEndpoint": "http://localhost:5000/api/v1/aquarius/assets/ddo/did:op:0c184915b07b44c888d468be85a9b28253e80070e5294b1aaed81c2f0264e430",
-      "attributes": {
-        "main": {
-          "name": "Ocean protocol white paper",
-          "type": "dataset",
-          "dateCreated": "2012-10-10T17:00:00Z",
-          "datePublished": "2012-10-10T17:00:00Z",
-          "author": "Ocean Protocol Foundation Ltd.",
-          "license": "CC-BY",
-          "price": "888000000000000000000000000000000",
-          "files": [
-            {
-              "checksum": "efb2c764274b745f5fc37f97c6b0e761",
-              "contentType": "text/csv",
-              "checksumType": "MD5",
-              "contentLength": "4535431",
-              "resourceId": "access-log2018-02-13-15-17-29-18386C502CAEA932",
-              "index": 0
-            },
-            {
-              "checksum": "efb2c764274b745f5fc37f97c6b0e761",
-              "contentType": "text/csv",
-
-              "contentLength": "4535431",
-              "resourceId": "access-log2018-02-13-15-17-29-18386C502CAEA932",
-              "index": 1
-            },
-            {
-              "index": 2,
-              "contentType": "text/csv",
-
-            }
-          ]
-        },
-        "encryptedFiles": "<tests.resources.mocks.secret_store_mock.SecretStoreMock object at 0x7f8146a94710>.0c184915b07b44c888d468be85a9b28253e80070e5294b1aaed81c2f0264e430!![{\"url\": \"https://testocnfiles.blob.core.windows.net/testfiles/testzkp.pdf\", \"checksum\": \"efb2c764274b745f5fc37f97c6b0e761\", \"checksumType\": \"MD5\", \"contentLength\": \"4535431\", \"resourceId\": \"access-log2018-02-13-15-17-29-18386C502CAEA932\"}, {\"url\": \"s3://ocean-test-osmosis-data-plugin-dataseeding-1537375953/data.txt\", \"checksum\": \"efb2c764274b745f5fc37f97c6b0e761\", \"contentLength\": \"4535431\", \"resourceId\": \"access-log2018-02-13-15-17-29-18386C502CAEA932\"}, {\"url\": \"http://ipv4.download.thinkbroadband.com/5MB.zip\"}]!!0",
-        "curation": {
-          "rating": 0.93,
-          "numVotes": 123,
-          "schema": "Binary Voting"
-        },
-        "additionalInformation": {
-          "description": "Introduce the main concepts and vision behind ocean protocol",
-          "copyrightHolder": "Ocean Protocol Foundation Ltd.",
-          "workExample": "Text PDF",
-          "inLanguage": "en",
-          "categories": [
-            "white-papers"
-          ],
-          "tags": ["data exchange", "sharing", "curation", "bonding curve"],
-          "links": [
-            {
-              "url": "http://data.ceda.ac.uk/badc/ukcp09/data/gridded-land-obs/gridded-land-obs"
-                     "-daily/"
-            },
-            {
-              "url": "http://data.ceda.ac.uk/badc/ukcp09/data/gridded-land-obs/gridded-land-obs"
-                     "-averages-25km/"
-            },
-            {
-              "url": "http://data.ceda.ac.uk/badc/ukcp09/"
-            }
-          ],
-          "updateFrequency": "yearly",
-          "structuredMarkup": [
-            {
-              "uri": "http://skos.um.es/unescothes/C01194/jsonld",
-              "mediaType": "application/ld+json"
-            },
-            {
-              "uri": "http://skos.um.es/unescothes/C01194/turtle",
-              "mediaType": "text/turtle"
-            }
-          ]
-        }
-      },
-      "index": 2
-    }
-  ],
-  "proof": {
-    "type": "DDOIntegritySignature",
-    "created": "2019-05-22T08:44:27Z",
-    "creator": "0x00Bd138aBD70e2F00903268F3Db08f2D25677C9e",
-    "signatureValue": "0xbd7b46b3ac664167bc70ac211b1a1da0baed9ead91613a5f02dfc25c1bb6e3ff40861b455017e8a587fd4e37b703436072598c3a81ec88be28bfe33b61554a471b"
-  }
-}
-json_dict2 = {
-  "@context": "https://w3id.org/did/v1",
-  "id": "did:op:0c184915b07b44c888d468be85a9b28253e80070e5294b1aaed81c2f0264e430",
-  "created": "2019-05-22T08:44:27Z",
-  "publicKey": [
-    {
-      "id": "did:op:0c184915b07b44c888d468be85a9b28253e80070e5294b1aaed81c2f0264e430",
-      "type": "EthereumECDSAKey",
-      "owner": "0x00Bd138aBD70e2F00903268F3Db08f2D25677C9e"
-    }
-  ],
-  "authentication": [
-    {
-      "type": "RsaSignatureAuthentication2018",
-      "publicKey": "did:op:0c184915b07b44c888d468be85a9b28253e80070e5294b1aaed81c2f0264e430"
-    }
-  ],
-  "service": [
-    {
-      "type": "authorization",
-      "serviceEndpoint": "http://localhost:12001",
-      "service": "SecretStore",
-      "index": 0
-    },
-    {
-      "type": "access",
-      "serviceEndpoint": "http://localhost:8030/api/v1/brizo/services/consume",
-      "purchaseEndpoint": "http://localhost:8030/api/v1/brizo/services/access/initialize",
-      "index": 1,
-      "templateId": "0x208aca4B0316C9996F085cbD57E01c11Bc0E7cb1",
-      "name": "dataAssetAccessServiceAgreement",
-      "creator": "",
-      "serviceAgreementTemplate": {
-        "contractName": "EscrowAccessSecretStoreTemplate",
-        "events": [
-          {
-            "name": "AgreementCreated",
-            "actorType": "consumer",
-            "handler": {
-              "moduleName": "escrowAccessSecretStoreTemplate",
-              "functionName": "fulfillLockRewardCondition",
-              "version": "0.1"
-            }
-          }
-        ],
-        "fulfillmentOrder": [
-          "lockReward.fulfill",
-          "accessSecretStore.fulfill",
-          "escrowReward.fulfill"
-        ],
-        "conditionDependency": {
-          "lockReward": [],
-          "accessSecretStore": [],
-          "escrowReward": [
-            "lockReward",
-            "accessSecretStore"
-          ]
-        },
-        "conditions": [
-          {
-            "name": "lockReward",
-            "timelock": 0,
-            "timeout": 0,
-            "contractName": "LockRewardCondition",
-            "functionName": "fulfill",
-            "events": [
-              {
-                "name": "Fulfilled",
-                "actorType": "publisher",
-                "handler": {
-                  "moduleName": "lockRewardCondition",
-                  "functionName": "fulfillAccessSecretStoreCondition",
-                  "version": "0.1"
-                }
-              }
-            ],
-            "parameters": [
-              {
-                "name": "_rewardAddress",
-                "type": "address",
-                "value": "0x2AaC920AA4D10b80db9ed0E4EC04A3ff612F2bc6"
-              },
-              {
-                "name": "_amount",
-                "type": "uint256",
-                "value": "888000000000000000000000000000000"
-              }
-            ]
-          },
-          {
-            "name": "accessSecretStore",
-            "timelock": 0,
-            "timeout": 0,
-            "contractName": "AccessSecretStoreCondition",
-            "functionName": "fulfill",
-            "events": [
-              {
-                "name": "Fulfilled",
-                "actorType": "publisher",
-                "handler": {
-                  "moduleName": "accessSecretStore",
-                  "functionName": "fulfillEscrowRewardCondition",
-                  "version": "0.1"
-                }
-              },
-              {
-                "name": "TimedOut",
-                "actorType": "consumer",
-                "handler": {
-                  "moduleName": "accessSecretStore",
-                  "functionName": "fulfillEscrowRewardCondition",
-                  "version": "0.1"
-                }
-              }
-            ],
-            "parameters": [
-              {
-                "name": "_documentId",
-                "type": "bytes32",
-                "value": "0c184915b07b44c888d468be85a9b28253e80070e5294b1aaed81c2f0264e430"
-              },
-              {
-                "name": "_grantee",
-                "type": "address",
-                "value": ""
-              }
-            ]
-          },
-          {
-            "name": "escrowReward",
-            "timelock": 0,
-            "timeout": 0,
-            "contractName": "EscrowReward",
-            "functionName": "fulfill",
-            "events": [
-              {
-                "name": "Fulfilled",
-                "actorType": "publisher",
-                "handler": {
-                  "moduleName": "escrowRewardCondition",
-                  "functionName": "verifyRewardTokens",
-                  "version": "0.1"
-                }
-              }
-            ],
-            "parameters": [
-              {
-                "name": "_amount",
-                "type": "uint256",
-                "value": "888000000000000000000000000000000"
-              },
-              {
-                "name": "_receiver",
-                "type": "address",
-                "value": ""
-              },
-              {
-                "name": "_sender",
-                "type": "address",
-                "value": ""
-              },
-              {
-                "name": "_lockCondition",
-                "type": "bytes32",
-                "value": ""
-              },
-              {
-                "name": "_releaseCondition",
-                "type": "bytes32",
-                "value": ""
-              }
-            ]
-          }
-        ]
-      }
-    },
-    {
-      "type": "metadata",
-      "serviceEndpoint": "http://localhost:5000/api/v1/aquarius/assets/ddo/did:op:0c184915b07b44c888d468be85a9b28253e80070e5294b1aaed81c2f0264e430",
-      "attributes": {
-        "main": {
-          "name": "Ocean protocol white paper",
-          "type": "dataset",
-          "dateCreated": "2012-10-10T17:00:00Z",
-          "datePublished": "2012-10-10T17:00:00Z",
-          "author": "Ocean Protocol Foundation Ltd.",
-          "license": "CC-BY",
-
-          "price": "888000000000000000000000000000000",
-          "files": [
-            {
-              "contentType": "application/zip",
-              "checksum": "efb2c764274b745f5fc37f97c6b0e761",
-              "contentType": "text/csv",
-              "checksumType": "MD5",
-              "contentLength": "4535431",
-              "resourceId": "access-log2018-02-13-15-17-29-18386C502CAEA932",
-              "index": 0
-            },
-            {
-              "contentType": "application/zip",
-              "checksum": "efb2c764274b745f5fc37f97c6b0e761",
-              "contentType": "text/csv",
-              "contentLength": "4535431",
-              "resourceId": "access-log2018-02-13-15-17-29-18386C502CAEA932",
-              "index": 1
-            },
-            {
-              "index": 2,
-              "contentType": "text/csv",
-            }
-          ],
-        },
-        "encryptedFiles": "<tests.resources.mocks.secret_store_mock.SecretStoreMock object at 0x7f8146a94710>.0c184915b07b44c888d468be85a9b28253e80070e5294b1aaed81c2f0264e430!![{\"url\": \"https://testocnfiles.blob.core.windows.net/testfiles/testzkp.pdf\", \"checksum\": \"efb2c764274b745f5fc37f97c6b0e761\", \"checksumType\": \"MD5\", \"contentLength\": \"4535431\", \"resourceId\": \"access-log2018-02-13-15-17-29-18386C502CAEA932\"}, {\"url\": \"s3://ocean-test-osmosis-data-plugin-dataseeding-1537375953/data.txt\", \"checksum\": \"efb2c764274b745f5fc37f97c6b0e761\", \"contentLength\": \"4535431\", \"resourceId\": \"access-log2018-02-13-15-17-29-18386C502CAEA932\"}, {\"url\": \"http://ipv4.download.thinkbroadband.com/5MB.zip\"}]!!0",
-        "curation": {
-          "rating": 0.93,
-          "numVotes": 123,
-          "schema": "Binary Voting",
-          "isListed": False
-        },
-        "additionalInformation": {
-          "description": "Introduce the main concepts and vision behind ocean protocol",
-          "copyrightHolder": "Ocean Protocol Foundation Ltd.",
-          "workExample": "Text PDF",
-          "inLanguage": "en",
-          "categories": [
-            "white-papers"
-          ],
-          "tags": ["data exchange", "sharing", "curation", "bonding curve"],
-          "links": [
-            {
-              "url": "http://data.ceda.ac.uk/badc/ukcp09/data/gridded-land-obs/gridded-land-obs"
-                     "-daily/"
-            },
-            {
-              "url": "http://data.ceda.ac.uk/badc/ukcp09/data/gridded-land-obs/gridded-land-obs"
-                     "-averages-25km/"
-            },
-            {
-              "url": "http://data.ceda.ac.uk/badc/ukcp09/"
-            }
-          ],
-          "updateFrequency": "yearly",
-          "structuredMarkup": [
-            {
-              "uri": "http://skos.um.es/unescothes/C01194/jsonld",
-              "mediaType": "application/ld+json"
-            },
-            {
-              "uri": "http://skos.um.es/unescothes/C01194/turtle",
-              "mediaType": "text/turtle"
-            }
-          ]
-        }
-      },
-      "index": 2
-    }
-  ],
-  "proof": {
-    "type": "DDOIntegritySignature",
-    "created": "2019-05-22T08:44:27Z",
-    "creator": "0x00Bd138aBD70e2F00903268F3Db08f2D25677C9e",
-    "signatureValue": "0xbd7b46b3ac664167bc70ac211b1a1da0baed9ead91613a5f02dfc25c1bb6e3ff40861b455017e8a587fd4e37b703436072598c3a81ec88be28bfe33b61554a471b"
-  }
-}
-json_dict_no_metadata = {"publisherId": "0x2"}
-json_dict_no_valid_metadata = {"publisherId": "0x4",
-                               "main": {},
-                               "assetId": "002"
-                               }
-
-json_before = {
-    "@context": "https://w3id.org/future-method/v1",
-    "created": "2016-02-08T16:02:20Z",
-    "id": "did:op:112233445566778899",
-    "publicKey": [
-        {
-            "id": "did:op:123456789abcdefghi#keys-1",
-            "type": "RsaVerificationKey2018",
-            "owner": "did:op:123456789abcdefghi",
-            "publicKeyPem": "-----BEGIN PUBLIC KEY...END PUBLIC KEY-----\r\n"
-        },
-        {
-            "id": "did:op:123456789abcdefghi#keys-2",
-            "type": "Ed25519VerificationKey2018",
-            "owner": "did:op:123456789abcdefghi",
-            "publicKeyBase58": "H3C2AVvLMv6gmMNam3uVAjZpfkcJCwDwnZn6z3wXmqPV"
-        }
-    ],
-    "authentication": [
-        {
-            "type": "RsaSignatureAuthentication2018",
-            "publicKey": "did:op:123456789abcdefghi#keys-1"
-        },
-        {
-            "type": "ieee2410Authentication2018",
-            "publicKey": "did:op:123456789abcdefghi#keys-2"
-        }
-    ],
-    "proof": {
-        "type": "UUIDSignature",
-        "created": "2016-02-08T16:02:20Z",
-        "creator": "did:example:8uQhQMGzWxR8vw5P3UWH1ja",
-        "signatureValue": "QNB13Y7Q9...1tzjn4w=="
-    },
-    "service": [
-        {
-            "type": "Consume",
-            "index": 0,
-            "serviceEndpoint": "http://mybrizo.org/api/v1/brizo/services/consume?pubKey=${"
-                               "pubKey}&serviceId={serviceId}&url={url}"
-        },
-        {
-            "type": "Compute",
-            "index": 1,
-            "serviceEndpoint": "http://mybrizo.org/api/v1/brizo/services/compute?pubKey=${"
-                               "pubKey}&serviceId={serviceId}&algo={algo}&container={container}"
-        },
-        {
-            "type": "metadata",
-            "index": 2,
-            "serviceEndpoint": "http://myaquarius.org/api/v1/provider/assets/metadata/{did}",
-            "attributes": {
-                "main": {
-                    "name": "UK Weather information 2011",
-                    "type": "dataset",
-                    "dateCreated": "2012-10-10T17:00:00Z",
-                    "datePublished": "2012-10-10T17:00:00Z",
-                    "author": "Met Office",
-                    "license": "CC-BY",
-                    "files": [{
-                        "index": 0,
-                        "contentLength": "4535431",
-                        "contentType": "text/csv",
-                        "encoding": "UTF-8",
-                        "compression": "zip",
-                        "resourceId": "access-log2018-02-13-15-17-29-18386C502CAEA932"
-                    }
-                    ],
-                    "price": "88888880000000000000",
-                },
-                "encryptedFiles": "0xkasdhfkljhasdfkjasdhf",
-                "curation": {
-                    "rating": 0.0,
-                    "numVotes": 0,
-                    "schema": "Binary Votting",
-                    "isListed": True
-                },
-                "additionalInformation": {
-                    "description": "Weather information of UK including temperature and humidity",
-                    "copyrightHolder": "Met Office",
-                    "workExample": "stationId,latitude,longitude,datetime,temperature,"
-                                   "humidity /n 423432fsd,51.509865,-0.118092,"
-                                   "2011-01-01T10:55:11+00:00,7.2,68",
-                    "inLanguage": "en",
-                    "tags": ["weather", "uk", "2011", "temperature", "humidity"],
-                    "updateFrequency": "yearly",
-                    "structuredMarkup": [
-                        {"uri": "http://skos.um.es/unescothes/C01194/jsonld",
-                         "mediaType": "application/ld+json"},
-                        {"uri": "http://skos.um.es/unescothes/C01194/turtle",
-                         "mediaType": "text/turtle"}
-                    ],
-                    "links": [
-                      {
-                        "name": "Sample of Asset Data",
-                        "type": "sample",
-                        "url": "https://foo.com/sample.csv"
-                      },
-                      {
-                        "name": "Data Format Definition",
-                        "type": "format",
-                        "url": "https://foo.com/sample2.csv"
-                      }
-                    ]
-
-                }
-            }
-        }
-    ]
-}
-json_update = {
-    "@context": "https://w3id.org/future-method/v1",
-    "created": "2016-02-08T16:02:20Z",
-    "id": "did:op:112233445566778899",
-    "publicKey": [
-        {
-            "id": "did:op:123456789abcdefghi#keys-1",
-            "type": "RsaVerificationKey2018",
-            "owner": "did:op:123456789abcdefghi",
-            "publicKeyPem": "-----BEGIN PUBLIC KEY...END PUBLIC KEY-----\r\n"
-        },
-        {
-            "id": "did:op:123456789abcdefghi#keys-2",
-            "type": "Ed25519VerificationKey2018",
-            "owner": "did:op:123456789abcdefghi",
-            "publicKeyBase58": "H3C2AVvLMv6gmMNam3uVAjZpfkcJCwDwnZn6z3wXmqPV"
-        }
-    ],
-    "authentication": [
-        {
-            "type": "RsaSignatureAuthentication2018",
-            "publicKey": "did:op:123456789abcdefghi#keys-1"
-        },
-        {
-            "type": "ieee2410Authentication2018",
-            "publicKey": "did:op:123456789abcdefghi#keys-2"
-        }
-    ],
-    "proof": {
-        "type": "UUIDSignature",
-        "created": "2016-02-08T16:02:20Z",
-        "creator": "did:example:8uQhQMGzWxR8vw5P3UWH1ja",
-        "signatureValue": "QNB13Y7Q9...1tzjn4w=="
-    },
-    "service": [
-        {
-            "type": "Consume",
-            "index": 0,
-            "serviceEndpoint": "http://mybrizo.org/api/v1/brizo/services/consume?pubKey=${"
-                               "pubKey}&serviceId={serviceId}&url={url}"
-        },
-        {
-            "type": "Compute",
-            "index": 1,
-            "serviceEndpoint": "http://mybrizo.org/api/v1/brizo/services/compute?pubKey=${"
-                               "pubKey}&serviceId={serviceId}&algo={algo}&container={container}"
-        },
-        {
-            "type": "metadata",
-            "index": 2,
-            "serviceEndpoint": "http://myaquarius.org/api/v1/provider/assets/metadata/{did}",
-            "attributes": {
-                "main": {
-                    "name": "UK Weather information 2012",
-                    "type": "dataset",
-                    "dateCreated": "2012-02-01T10:55:11Z",
-                    "datePublished": "2012-02-01T10:55:11Z",
-                    "author": "Met Office",
-                    "license": "CC-BY",
-                    "files": [{
-                        "index": 0,
-                        "contentLength": "4535431",
-                        "contentType": "text/csv",
-                        "encoding": "UTF-8",
-                        "compression": "zip",
-                        "resourceId": "access-log2018-02-13-15-17-29-18386C502CAEA932"
-                    }],
-                    "price": "15",
-                },
-                "encryptedFiles": "0xkasdhfkljhasdfkjasdhf",
-                "curation": {
-                    "rating": 8.0,
-                    "numVotes": 1,
-                    "schema": "Binary Votting",
-                    "isListed": True
-                },
-                "additionalInformation": {
-                    "description": "Weather information of UK including temperature and humidity and white",
-                    "copyrightHolder": "Met Office",
-                    "workExample": "stationId,latitude,longitude,datetime,temperature,"
-                                   "humidity /n 423432fsd,51.509865,-0.118092,"
-                                   "2011-01-01T10:55:11+00:00,7.2,68",
-                    "inLanguage": "en",
-                    "tags": ["weather", "uk", "2011", "temperature", "humidity"],
-                    "updateFrecuency": "yearly",
-                    "structuredMarkup": [
-                        {"uri": "http://skos.um.es/unescothes/C01194/jsonld",
-                         "mediaType": "application/ld+json"},
-                        {"uri": "http://skos.um.es/unescothes/C01194/turtle",
-                         "mediaType": "text/turtle"}
-                    ],
-                    "links": [
-                      {
-                        "name": "Sample of Asset Data",
-                        "type": "sample",
-                        "url": "https://foo.com/sample.csv"
-                      },
-                      {
-                        "name": "Data Format Definition",
-                        "type": "format",
-                        "url": "https://foo.com/sample2.csv"
-                      }
-                    ]
-                }
-            }
-        }
-    ]
-}
-json_valid = {
-  "main": {
-    "name": "10 Monkey Species Small",
-    "dateCreated": "2012-02-01T10:55:11Z",
-    "author": "Mario",
-    "license": "CC0: Public Domain",
-    "price": "10",
-    "files": [
-      {
-        "index": 0,
-        "contentType": "application/zip",
-        "encoding": "UTF-8",
-        "compression": "zip",
-        "checksum": "2bf9d229d110d1976cdf85e9f3256c7f",
-        "checksumType": "MD5",
-        "contentLength": "12057507",
-        "url": "https://s3.amazonaws.com/assets/training.zip"
-      },
-      {
-        "index": 1,
-        "contentType": "text/txt",
-        "encoding": "UTF-8",
-        "compression": "none",
-        "checksum": "354d19c0733c47ef3a6cce5b633116b0",
-        "checksumType": "MD5",
-        "contentLength": "928",
-        "url": "https://s3.amazonaws.com/datacommons/monkey_labels.txt"
-      },
-      {
-        "index": 2,
-        "contentType": "application/zip",
-        "url": "https://s3.amazonaws.com/datacommons/validation.zip"
-      }
-    ],
-    "type": "dataset",
-  },
-  "additionalInformation":{
-    "description": "EXAMPLE ONLY ",
-    "categories": [
-      "image"
-    ],
-    "tags": [
-      "image data",
-      "classification",
-      "animals"
-    ],
-    "workExample": "image path, id, label",
-    "links": [
-      {
-        "name": "example model",
-        "url": "https://drive.google.com/open?id=1uuz50RGiAW8YxRcWeQVgQglZpyAebgSM"
-      },
-      {
-        "name": "example code",
-        "type": "example code",
-        "url": "https://github.com/slothkong/CNN_classification_10_monkey_species"
-      },
-      {
-        "url": "https://s3.amazonaws.com/datacommons/links/discovery/n5151.jpg",
-        "name": "n5151.jpg",
-        "type": "discovery"
-      },
-      {
-        "url": "https://s3.amazonaws.com/datacommons/links/sample/sample.zip",
-        "name": "sample.zip",
-        "type": "sample"
-      }
-    ],
-    "copyrightHolder": "Unknown",
-    "inLanguage": "en"
-  }
-}
-
-
-test_assets = []
-for i in range(10):
-    a = copy.deepcopy(json_dict)
-    a['id'] = a['id'][:-2] + str(i) +str(i)
-    test_assets.append(a)
-
-json_request_consume = {
-    'requestId': "",
-    'consumerId': "",
-    'fixed_msg': "",
-    'sigEncJWT': ""
-}
-=======
 @pytest.fixture
 def test_assets():
     _assets = []
@@ -894,5 +54,4 @@
         a = copy.deepcopy(json_dict)
         a['id'] = a['id'][:-2] + str(i) + str(i)
         _assets.append(a)
-    return _assets
->>>>>>> 320a8543
+    return _assets