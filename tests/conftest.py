#  Copyright 2018 Ocean Protocol Foundation
#  SPDX-License-Identifier: Apache-2.0
import copy
import json

import pytest

from aquarius.constants import BaseURLs
from aquarius.run import app

app = app


@pytest.fixture
def base_ddo_url():
    return BaseURLs.BASE_AQUARIUS_URL + '/assets/ddo'


@pytest.fixture
def client_with_no_data():
    client = app.test_client()
    yield client


@pytest.fixture
def client():
    client = app.test_client()
    client.delete(BaseURLs.BASE_AQUARIUS_URL + '/assets/ddo')
    post = client.post(BaseURLs.BASE_AQUARIUS_URL + '/assets/ddo',
                       data=json.dumps(json_update),
                       content_type='application/json')
    if post.status_code not in (200, 201):
        raise AssertionError(f'register asset failed: {post}')
    post2 = client.post(BaseURLs.BASE_AQUARIUS_URL + '/assets/ddo',
                        data=json.dumps(json_dict),
                        content_type='application/json')

    yield client

    client.delete(
        BaseURLs.BASE_AQUARIUS_URL + '/assets/ddo/%s' % json.loads(post.data.decode('utf-8'))['id'])
    client.delete(
        BaseURLs.BASE_AQUARIUS_URL + '/assets/ddo/%s' % json.loads(post2.data.decode('utf-8'))[
            'id'])


json_dict = {
  "@context": "https://w3id.org/did/v1",
  "id": "did:op:0c184915b07b44c888d468be85a9b28253e80070e5294b1aaed81c2f0264e430",
  "created": "2019-05-22T08:44:27Z",
  "publicKey": [
    {
      "id": "did:op:0c184915b07b44c888d468be85a9b28253e80070e5294b1aaed81c2f0264e430",
      "type": "EthereumECDSAKey",
      "owner": "0x00Bd138aBD70e2F00903268F3Db08f2D25677C9e"
    }
  ],
  "authentication": [
    {
      "type": "RsaSignatureAuthentication2018",
      "publicKey": "did:op:0c184915b07b44c888d468be85a9b28253e80070e5294b1aaed81c2f0264e430"
    }
  ],
  "service": [
    {
      "type": "authorization",
      "serviceEndpoint": "http://localhost:12001",
      "service": "SecretStore",
      "index": 0
    },
    {
      "type": "access",
      "serviceEndpoint": "http://localhost:8030/api/v1/brizo/services/consume",
      "purchaseEndpoint": "http://localhost:8030/api/v1/brizo/services/access/initialize",
      "index": 1,
      "templateId": "0x208aca4B0316C9996F085cbD57E01c11Bc0E7cb1",
      "name": "dataAssetAccessServiceAgreement",
      "creator": "",
      "serviceAgreementTemplate": {
        "contractName": "EscrowAccessSecretStoreTemplate",
        "events": [
          {
            "name": "AgreementCreated",
            "actorType": "consumer",
            "handler": {
              "moduleName": "escrowAccessSecretStoreTemplate",
              "functionName": "fulfillLockRewardCondition",
              "version": "0.1"
            }
          }
        ],
        "fulfillmentOrder": [
          "lockReward.fulfill",
          "accessSecretStore.fulfill",
          "escrowReward.fulfill"
        ],
        "conditionDependency": {
          "lockReward": [],
          "accessSecretStore": [],
          "escrowReward": [
            "lockReward",
            "accessSecretStore"
          ]
        },
        "conditions": [
          {
            "name": "lockReward",
            "timelock": 0,
            "timeout": 0,
            "contractName": "LockRewardCondition",
            "functionName": "fulfill",
            "events": [
              {
                "name": "Fulfilled",
                "actorType": "publisher",
                "handler": {
                  "moduleName": "lockRewardCondition",
                  "functionName": "fulfillAccessSecretStoreCondition",
                  "version": "0.1"
                }
              }
            ],
            "parameters": [
              {
                "name": "_rewardAddress",
                "type": "address",
                "value": "0x2AaC920AA4D10b80db9ed0E4EC04A3ff612F2bc6"
              },
              {
                "name": "_amount",
                "type": "uint256",
                "value": "888000000000000000000000000000000"
              }
            ]
          },
          {
            "name": "accessSecretStore",
            "timelock": 0,
            "timeout": 0,
            "contractName": "AccessSecretStoreCondition",
            "functionName": "fulfill",
            "events": [
              {
                "name": "Fulfilled",
                "actorType": "publisher",
                "handler": {
                  "moduleName": "accessSecretStore",
                  "functionName": "fulfillEscrowRewardCondition",
                  "version": "0.1"
                }
              },
              {
                "name": "TimedOut",
                "actorType": "consumer",
                "handler": {
                  "moduleName": "accessSecretStore",
                  "functionName": "fulfillEscrowRewardCondition",
                  "version": "0.1"
                }
              }
            ],
            "parameters": [
              {
                "name": "_documentId",
                "type": "bytes32",
                "value": "0c184915b07b44c888d468be85a9b28253e80070e5294b1aaed81c2f0264e430"
              },
              {
                "name": "_grantee",
                "type": "address",
                "value": ""
              }
            ]
          },
          {
            "name": "escrowReward",
            "timelock": 0,
            "timeout": 0,
            "contractName": "EscrowReward",
            "functionName": "fulfill",
            "events": [
              {
                "name": "Fulfilled",
                "actorType": "publisher",
                "handler": {
                  "moduleName": "escrowRewardCondition",
                  "functionName": "verifyRewardTokens",
                  "version": "0.1"
                }
              }
            ],
            "parameters": [
              {
                "name": "_amount",
                "type": "uint256",
                "value": "888000000000000000000000000000000"
              },
              {
                "name": "_receiver",
                "type": "address",
                "value": ""
              },
              {
                "name": "_sender",
                "type": "address",
                "value": ""
              },
              {
                "name": "_lockCondition",
                "type": "bytes32",
                "value": ""
              },
              {
                "name": "_releaseCondition",
                "type": "bytes32",
                "value": ""
              }
            ]
          }
        ]
      }
    },
    {
      "type": "metadata",
      "serviceEndpoint": "http://localhost:5000/api/v1/aquarius/assets/ddo/did:op:0c184915b07b44c888d468be85a9b28253e80070e5294b1aaed81c2f0264e430",
      "attributes": {
        "main": {
          "name": "Ocean protocol white paper",
          "type": "dataset",
          "dateCreated": "2012-10-10T17:00:00Z",
          "datePublished": "2012-10-10T17:00:00Z",
          "author": "Ocean Protocol Foundation Ltd.",
          "license": "CC-BY",
          "price": "888000000000000000000000000000000",
          "files": [
            {
<<<<<<< HEAD
              "contentType": "application/zip",
              "checksum": "0x6d78a905bd54d373f71940f8b441bb2ef10758a47dab5b94a94becd688a9e58c",
=======
              "checksum": "efb2c764274b745f5fc37f97c6b0e761",
              "contentType": "text/csv",
>>>>>>> 3d2ede3b
              "checksumType": "MD5",
              "contentLength": "4535431",
              "resourceId": "access-log2018-02-13-15-17-29-18386C502CAEA932",
              "index": 0
            },
            {
<<<<<<< HEAD
              "contentType": "application/zip",
              "checksum": "0x6d78a905bd54d373f71940f8b441bb2ef10758a47dab5b94a94becd688a9e58c",
              "contentLength": 4535431,
=======
              "checksum": "efb2c764274b745f5fc37f97c6b0e761",
              "contentType": "text/csv",

              "contentLength": "4535431",
>>>>>>> 3d2ede3b
              "resourceId": "access-log2018-02-13-15-17-29-18386C502CAEA932",
              "index": 1
            },
            {
<<<<<<< HEAD
              "contentType": "text/text",
              "index": 2
=======
              "index": 2,
              "contentType": "text/csv",

>>>>>>> 3d2ede3b
            }
          ]
        },
        "encryptedFiles": "<tests.resources.mocks.secret_store_mock.SecretStoreMock object at 0x7f8146a94710>.0c184915b07b44c888d468be85a9b28253e80070e5294b1aaed81c2f0264e430!![{\"url\": \"https://testocnfiles.blob.core.windows.net/testfiles/testzkp.pdf\", \"checksum\": \"efb2c764274b745f5fc37f97c6b0e761\", \"checksumType\": \"MD5\", \"contentLength\": \"4535431\", \"resourceId\": \"access-log2018-02-13-15-17-29-18386C502CAEA932\"}, {\"url\": \"s3://ocean-test-osmosis-data-plugin-dataseeding-1537375953/data.txt\", \"checksum\": \"efb2c764274b745f5fc37f97c6b0e761\", \"contentLength\": \"4535431\", \"resourceId\": \"access-log2018-02-13-15-17-29-18386C502CAEA932\"}, {\"url\": \"http://ipv4.download.thinkbroadband.com/5MB.zip\"}]!!0",
        "curation": {
          "rating": 0.93,
          "numVotes": 123,
          "schema": "Binary Voting"
        },
        "additionalInformation": {
          "description": "Introduce the main concepts and vision behind ocean protocol",
          "copyrightHolder": "Ocean Protocol Foundation Ltd.",
          "workExample": "Text PDF",
          "inLanguage": "en",
          "categories": [
            "white-papers"
          ],
          "tags": ["data exchange", "sharing", "curation", "bonding curve"],
          "links": [
            {
              "url": "http://data.ceda.ac.uk/badc/ukcp09/data/gridded-land-obs/gridded-land-obs"
                     "-daily/"
            },
            {
              "url": "http://data.ceda.ac.uk/badc/ukcp09/data/gridded-land-obs/gridded-land-obs"
                     "-averages-25km/"
            },
            {
              "url": "http://data.ceda.ac.uk/badc/ukcp09/"
            }
          ],
<<<<<<< HEAD
          "checksum": "0x6d78a905bd54d373f71940f8b441bb2ef10758a47dab5b94a94becd688a9e58c",
          "encryptedFiles": "<tests.resources.mocks.secret_store_mock.SecretStoreMock object at 0x7f8146a94710>.0c184915b07b44c888d468be85a9b28253e80070e5294b1aaed81c2f0264e430!![{\"url\": \"https://testocnfiles.blob.core.windows.net/testfiles/testzkp.pdf\", \"checksum\": \"efb2c764274b745f5fc37f97c6b0e761\", \"checksumType\": \"MD5\", \"contentLength\": \"4535431\", \"resourceId\": \"access-log2018-02-13-15-17-29-18386C502CAEA932\"}, {\"url\": \"s3://ocean-test-osmosis-data-plugin-dataseeding-1537375953/data.txt\", \"checksum\": \"efb2c764274b745f5fc37f97c6b0e761\", \"contentLength\": \"4535431\", \"resourceId\": \"access-log2018-02-13-15-17-29-18386C502CAEA932\"}, {\"url\": \"http://ipv4.download.thinkbroadband.com/5MB.zip\"}]!!0"
        },
        "curation": {
          "rating": 0.93,
          "numVotes": 123,
          "schema": "Binary Voting"
        },
        "additionalInformation": {
=======
>>>>>>> 3d2ede3b
          "updateFrequency": "yearly",
          "structuredMarkup": [
            {
              "uri": "http://skos.um.es/unescothes/C01194/jsonld",
              "mediaType": "application/ld+json"
            },
            {
              "uri": "http://skos.um.es/unescothes/C01194/turtle",
              "mediaType": "text/turtle"
            }
          ]
        }
      },
      "index": 2
    }
  ],
  "proof": {
    "type": "DDOIntegritySignature",
    "created": "2019-05-22T08:44:27Z",
    "creator": "0x00Bd138aBD70e2F00903268F3Db08f2D25677C9e",
    "signatureValue": "0xbd7b46b3ac664167bc70ac211b1a1da0baed9ead91613a5f02dfc25c1bb6e3ff40861b455017e8a587fd4e37b703436072598c3a81ec88be28bfe33b61554a471b"
  }
}
json_dict2 = {
  "@context": "https://w3id.org/did/v1",
  "id": "did:op:0c184915b07b44c888d468be85a9b28253e80070e5294b1aaed81c2f0264e430",
  "created": "2019-05-22T08:44:27Z",
  "publicKey": [
    {
      "id": "did:op:0c184915b07b44c888d468be85a9b28253e80070e5294b1aaed81c2f0264e430",
      "type": "EthereumECDSAKey",
      "owner": "0x00Bd138aBD70e2F00903268F3Db08f2D25677C9e"
    }
  ],
  "authentication": [
    {
      "type": "RsaSignatureAuthentication2018",
      "publicKey": "did:op:0c184915b07b44c888d468be85a9b28253e80070e5294b1aaed81c2f0264e430"
    }
  ],
  "service": [
    {
      "type": "authorization",
      "serviceEndpoint": "http://localhost:12001",
      "service": "SecretStore",
      "index": 0
    },
    {
      "type": "access",
      "serviceEndpoint": "http://localhost:8030/api/v1/brizo/services/consume",
      "purchaseEndpoint": "http://localhost:8030/api/v1/brizo/services/access/initialize",
      "index": 1,
      "templateId": "0x208aca4B0316C9996F085cbD57E01c11Bc0E7cb1",
      "name": "dataAssetAccessServiceAgreement",
      "creator": "",
      "serviceAgreementTemplate": {
        "contractName": "EscrowAccessSecretStoreTemplate",
        "events": [
          {
            "name": "AgreementCreated",
            "actorType": "consumer",
            "handler": {
              "moduleName": "escrowAccessSecretStoreTemplate",
              "functionName": "fulfillLockRewardCondition",
              "version": "0.1"
            }
          }
        ],
        "fulfillmentOrder": [
          "lockReward.fulfill",
          "accessSecretStore.fulfill",
          "escrowReward.fulfill"
        ],
        "conditionDependency": {
          "lockReward": [],
          "accessSecretStore": [],
          "escrowReward": [
            "lockReward",
            "accessSecretStore"
          ]
        },
        "conditions": [
          {
            "name": "lockReward",
            "timelock": 0,
            "timeout": 0,
            "contractName": "LockRewardCondition",
            "functionName": "fulfill",
            "events": [
              {
                "name": "Fulfilled",
                "actorType": "publisher",
                "handler": {
                  "moduleName": "lockRewardCondition",
                  "functionName": "fulfillAccessSecretStoreCondition",
                  "version": "0.1"
                }
              }
            ],
            "parameters": [
              {
                "name": "_rewardAddress",
                "type": "address",
                "value": "0x2AaC920AA4D10b80db9ed0E4EC04A3ff612F2bc6"
              },
              {
                "name": "_amount",
                "type": "uint256",
                "value": "888000000000000000000000000000000"
              }
            ]
          },
          {
            "name": "accessSecretStore",
            "timelock": 0,
            "timeout": 0,
            "contractName": "AccessSecretStoreCondition",
            "functionName": "fulfill",
            "events": [
              {
                "name": "Fulfilled",
                "actorType": "publisher",
                "handler": {
                  "moduleName": "accessSecretStore",
                  "functionName": "fulfillEscrowRewardCondition",
                  "version": "0.1"
                }
              },
              {
                "name": "TimedOut",
                "actorType": "consumer",
                "handler": {
                  "moduleName": "accessSecretStore",
                  "functionName": "fulfillEscrowRewardCondition",
                  "version": "0.1"
                }
              }
            ],
            "parameters": [
              {
                "name": "_documentId",
                "type": "bytes32",
                "value": "0c184915b07b44c888d468be85a9b28253e80070e5294b1aaed81c2f0264e430"
              },
              {
                "name": "_grantee",
                "type": "address",
                "value": ""
              }
            ]
          },
          {
            "name": "escrowReward",
            "timelock": 0,
            "timeout": 0,
            "contractName": "EscrowReward",
            "functionName": "fulfill",
            "events": [
              {
                "name": "Fulfilled",
                "actorType": "publisher",
                "handler": {
                  "moduleName": "escrowRewardCondition",
                  "functionName": "verifyRewardTokens",
                  "version": "0.1"
                }
              }
            ],
            "parameters": [
              {
                "name": "_amount",
                "type": "uint256",
                "value": "888000000000000000000000000000000"
              },
              {
                "name": "_receiver",
                "type": "address",
                "value": ""
              },
              {
                "name": "_sender",
                "type": "address",
                "value": ""
              },
              {
                "name": "_lockCondition",
                "type": "bytes32",
                "value": ""
              },
              {
                "name": "_releaseCondition",
                "type": "bytes32",
                "value": ""
              }
            ]
          }
        ]
      }
    },
    {
      "type": "metadata",
      "serviceEndpoint": "http://localhost:5000/api/v1/aquarius/assets/ddo/did:op:0c184915b07b44c888d468be85a9b28253e80070e5294b1aaed81c2f0264e430",
      "attributes": {
        "main": {
          "name": "Ocean protocol white paper",
          "type": "dataset",
          "dateCreated": "2012-10-10T17:00:00Z",
          "datePublished": "2012-10-10T17:00:00Z",
          "author": "Ocean Protocol Foundation Ltd.",
          "license": "CC-BY",

          "price": "888000000000000000000000000000000",
          "files": [
            {
              "contentType": "application/zip",
              "checksum": "efb2c764274b745f5fc37f97c6b0e761",
              "contentType": "text/csv",
              "checksumType": "MD5",
              "contentLength": "4535431",
              "resourceId": "access-log2018-02-13-15-17-29-18386C502CAEA932",
              "index": 0
            },
            {
              "contentType": "application/zip",
              "checksum": "efb2c764274b745f5fc37f97c6b0e761",
              "contentType": "text/csv",
              "contentLength": "4535431",
              "resourceId": "access-log2018-02-13-15-17-29-18386C502CAEA932",
              "index": 1
            },
            {
<<<<<<< HEAD
              "contentType": "text/text",
              "index": 2
=======
              "index": 2,
              "contentType": "text/csv",
>>>>>>> 3d2ede3b
            }
          ],
        },
        "encryptedFiles": "<tests.resources.mocks.secret_store_mock.SecretStoreMock object at 0x7f8146a94710>.0c184915b07b44c888d468be85a9b28253e80070e5294b1aaed81c2f0264e430!![{\"url\": \"https://testocnfiles.blob.core.windows.net/testfiles/testzkp.pdf\", \"checksum\": \"efb2c764274b745f5fc37f97c6b0e761\", \"checksumType\": \"MD5\", \"contentLength\": \"4535431\", \"resourceId\": \"access-log2018-02-13-15-17-29-18386C502CAEA932\"}, {\"url\": \"s3://ocean-test-osmosis-data-plugin-dataseeding-1537375953/data.txt\", \"checksum\": \"efb2c764274b745f5fc37f97c6b0e761\", \"contentLength\": \"4535431\", \"resourceId\": \"access-log2018-02-13-15-17-29-18386C502CAEA932\"}, {\"url\": \"http://ipv4.download.thinkbroadband.com/5MB.zip\"}]!!0",
        "curation": {
          "rating": 0.93,
          "numVotes": 123,
          "schema": "Binary Voting",
          "isListed": False
        },
        "additionalInformation": {
          "description": "Introduce the main concepts and vision behind ocean protocol",
          "copyrightHolder": "Ocean Protocol Foundation Ltd.",
          "workExample": "Text PDF",
          "inLanguage": "en",
          "categories": [
            "white-papers"
          ],
          "tags": ["data exchange", "sharing", "curation", "bonding curve"],
          "links": [
            {
              "url": "http://data.ceda.ac.uk/badc/ukcp09/data/gridded-land-obs/gridded-land-obs"
                     "-daily/"
            },
            {
              "url": "http://data.ceda.ac.uk/badc/ukcp09/data/gridded-land-obs/gridded-land-obs"
                     "-averages-25km/"
            },
            {
              "url": "http://data.ceda.ac.uk/badc/ukcp09/"
            }
          ],
<<<<<<< HEAD
          "checksum": "0x6d78a905bd54d373f71940f8b441bb2ef10758a47dab5b94a94becd688a9e58c",
          "encryptedFiles": "<tests.resources.mocks.secret_store_mock.SecretStoreMock object at 0x7f8146a94710>.0c184915b07b44c888d468be85a9b28253e80070e5294b1aaed81c2f0264e430!![{\"url\": \"https://testocnfiles.blob.core.windows.net/testfiles/testzkp.pdf\", \"checksum\": \"efb2c764274b745f5fc37f97c6b0e761\", \"checksumType\": \"MD5\", \"contentLength\": \"4535431\", \"resourceId\": \"access-log2018-02-13-15-17-29-18386C502CAEA932\"}, {\"url\": \"s3://ocean-test-osmosis-data-plugin-dataseeding-1537375953/data.txt\", \"checksum\": \"efb2c764274b745f5fc37f97c6b0e761\", \"contentLength\": \"4535431\", \"resourceId\": \"access-log2018-02-13-15-17-29-18386C502CAEA932\"}, {\"url\": \"http://ipv4.download.thinkbroadband.com/5MB.zip\"}]!!0"
        },
        "curation": {
          "rating": 0.93,
          "numVotes": 123,
          "schema": "Binary Voting",
          "isListed": False
        },
        "additionalInformation": {
=======
>>>>>>> 3d2ede3b
          "updateFrequency": "yearly",
          "structuredMarkup": [
            {
              "uri": "http://skos.um.es/unescothes/C01194/jsonld",
              "mediaType": "application/ld+json"
            },
            {
              "uri": "http://skos.um.es/unescothes/C01194/turtle",
              "mediaType": "text/turtle"
            }
          ]
        }
      },
      "index": 2
    }
  ],
  "proof": {
    "type": "DDOIntegritySignature",
    "created": "2019-05-22T08:44:27Z",
    "creator": "0x00Bd138aBD70e2F00903268F3Db08f2D25677C9e",
    "signatureValue": "0xbd7b46b3ac664167bc70ac211b1a1da0baed9ead91613a5f02dfc25c1bb6e3ff40861b455017e8a587fd4e37b703436072598c3a81ec88be28bfe33b61554a471b"
  }
}
json_dict_no_metadata = {"publisherId": "0x2"}
json_dict_no_valid_metadata = {"publisherId": "0x4",
                               "main": {},
                               "assetId": "002"
                               }

json_before = {
    "@context": "https://w3id.org/future-method/v1",
    "created": "2016-02-08T16:02:20Z",
    "id": "did:op:112233445566778899",
    "publicKey": [
        {
            "id": "did:op:123456789abcdefghi#keys-1",
            "type": "RsaVerificationKey2018",
            "owner": "did:op:123456789abcdefghi",
            "publicKeyPem": "-----BEGIN PUBLIC KEY...END PUBLIC KEY-----\r\n"
        },
        {
            "id": "did:op:123456789abcdefghi#keys-2",
            "type": "Ed25519VerificationKey2018",
            "owner": "did:op:123456789abcdefghi",
            "publicKeyBase58": "H3C2AVvLMv6gmMNam3uVAjZpfkcJCwDwnZn6z3wXmqPV"
        }
    ],
    "authentication": [
        {
            "type": "RsaSignatureAuthentication2018",
            "publicKey": "did:op:123456789abcdefghi#keys-1"
        },
        {
            "type": "ieee2410Authentication2018",
            "publicKey": "did:op:123456789abcdefghi#keys-2"
        }
    ],
    "proof": {
        "type": "UUIDSignature",
        "created": "2016-02-08T16:02:20Z",
        "creator": "did:example:8uQhQMGzWxR8vw5P3UWH1ja",
        "signatureValue": "QNB13Y7Q9...1tzjn4w=="
    },
    "service": [
        {
            "type": "Consume",
            "index": 0,
            "serviceEndpoint": "http://mybrizo.org/api/v1/brizo/services/consume?pubKey=${"
                               "pubKey}&serviceId={serviceId}&url={url}"
        },
        {
            "type": "Compute",
            "index": 1,
            "serviceEndpoint": "http://mybrizo.org/api/v1/brizo/services/compute?pubKey=${"
                               "pubKey}&serviceId={serviceId}&algo={algo}&container={container}"
        },
        {
            "type": "metadata",
            "index": 2,
            "serviceEndpoint": "http://myaquarius.org/api/v1/provider/assets/metadata/{did}",
            "attributes": {
                "main": {
                    "name": "UK Weather information 2011",
                    "type": "dataset",
                    "dateCreated": "2012-10-10T17:00:00Z",
                    "datePublished": "2012-10-10T17:00:00Z",
                    "author": "Met Office",
                    "license": "CC-BY",
                    "files": [{
                        "index": 0,
                        "contentLength": "4535431",
                        "contentType": "text/csv",
                        "encoding": "UTF-8",
                        "compression": "zip",
                        "resourceId": "access-log2018-02-13-15-17-29-18386C502CAEA932"
                    }
                    ],
                    "price": "88888880000000000000",
<<<<<<< HEAD
                    "checksum": "0x38803b9e6f04fce3fba4b124524672592264d31847182c689095a081c9e85262"
=======
>>>>>>> 3d2ede3b
                },
                "encryptedFiles": "0xkasdhfkljhasdfkjasdhf",
                "curation": {
                    "rating": 0.0,
                    "numVotes": 0,
                    "schema": "Binary Votting",
                    "isListed": True
                },
                "additionalInformation": {
                    "description": "Weather information of UK including temperature and humidity",
                    "copyrightHolder": "Met Office",
                    "workExample": "stationId,latitude,longitude,datetime,temperature,"
                                   "humidity /n 423432fsd,51.509865,-0.118092,"
                                   "2011-01-01T10:55:11+00:00,7.2,68",
                    "inLanguage": "en",
                    "tags": ["weather", "uk", "2011", "temperature", "humidity"],
                    "updateFrequency": "yearly",
                    "structuredMarkup": [
                        {"uri": "http://skos.um.es/unescothes/C01194/jsonld",
                         "mediaType": "application/ld+json"},
                        {"uri": "http://skos.um.es/unescothes/C01194/turtle",
                         "mediaType": "text/turtle"}
                    ],
                    "links": [
                      {
                        "name": "Sample of Asset Data",
                        "type": "sample",
                        "url": "https://foo.com/sample.csv"
                      },
                      {
                        "name": "Data Format Definition",
                        "type": "format",
                        "url": "https://foo.com/sample2.csv"
                      }
                    ]

                }
            }
        }
    ]
}
json_update = {
    "@context": "https://w3id.org/future-method/v1",
    "created": "2016-02-08T16:02:20Z",
    "id": "did:op:112233445566778899",
    "publicKey": [
        {
            "id": "did:op:123456789abcdefghi#keys-1",
            "type": "RsaVerificationKey2018",
            "owner": "did:op:123456789abcdefghi",
            "publicKeyPem": "-----BEGIN PUBLIC KEY...END PUBLIC KEY-----\r\n"
        },
        {
            "id": "did:op:123456789abcdefghi#keys-2",
            "type": "Ed25519VerificationKey2018",
            "owner": "did:op:123456789abcdefghi",
            "publicKeyBase58": "H3C2AVvLMv6gmMNam3uVAjZpfkcJCwDwnZn6z3wXmqPV"
        }
    ],
    "authentication": [
        {
            "type": "RsaSignatureAuthentication2018",
            "publicKey": "did:op:123456789abcdefghi#keys-1"
        },
        {
            "type": "ieee2410Authentication2018",
            "publicKey": "did:op:123456789abcdefghi#keys-2"
        }
    ],
    "proof": {
        "type": "UUIDSignature",
        "created": "2016-02-08T16:02:20Z",
        "creator": "did:example:8uQhQMGzWxR8vw5P3UWH1ja",
        "signatureValue": "QNB13Y7Q9...1tzjn4w=="
    },
    "service": [
        {
            "type": "Consume",
            "index": 0,
            "serviceEndpoint": "http://mybrizo.org/api/v1/brizo/services/consume?pubKey=${"
                               "pubKey}&serviceId={serviceId}&url={url}"
        },
        {
            "type": "Compute",
            "index": 1,
            "serviceEndpoint": "http://mybrizo.org/api/v1/brizo/services/compute?pubKey=${"
                               "pubKey}&serviceId={serviceId}&algo={algo}&container={container}"
        },
        {
            "type": "metadata",
            "index": 2,
            "serviceEndpoint": "http://myaquarius.org/api/v1/provider/assets/metadata/{did}",
            "attributes": {
                "main": {
                    "name": "UK Weather information 2012",
                    "type": "dataset",
                    "dateCreated": "2012-02-01T10:55:11Z",
                    "datePublished": "2012-02-01T10:55:11Z",
                    "author": "Met Office",
                    "license": "CC-BY",
                    "files": [{
                        "index": 0,
                        "contentLength": "4535431",
                        "contentType": "text/csv",
                        "encoding": "UTF-8",
                        "compression": "zip",
                        "resourceId": "access-log2018-02-13-15-17-29-18386C502CAEA932"
                    }],
                    "price": "15",
<<<<<<< HEAD
                    "checksum": "0x38803b9e6f04fce3fba4b124524672592264d31847182c689095a081c9e85264"
=======
>>>>>>> 3d2ede3b
                },
                "encryptedFiles": "0xkasdhfkljhasdfkjasdhf",
                "curation": {
                    "rating": 8.0,
                    "numVotes": 1,
                    "schema": "Binary Votting",
                    "isListed": True
                },
                "additionalInformation": {
                    "description": "Weather information of UK including temperature and humidity and white",
                    "copyrightHolder": "Met Office",
                    "workExample": "stationId,latitude,longitude,datetime,temperature,"
                                   "humidity /n 423432fsd,51.509865,-0.118092,"
                                   "2011-01-01T10:55:11+00:00,7.2,68",
                    "inLanguage": "en",
                    "tags": ["weather", "uk", "2011", "temperature", "humidity"],
                    "updateFrecuency": "yearly",
                    "structuredMarkup": [
                        {"uri": "http://skos.um.es/unescothes/C01194/jsonld",
                         "mediaType": "application/ld+json"},
                        {"uri": "http://skos.um.es/unescothes/C01194/turtle",
                         "mediaType": "text/turtle"}
                    ],
                    "links": [
                      {
                        "name": "Sample of Asset Data",
                        "type": "sample",
                        "url": "https://foo.com/sample.csv"
                      },
                      {
                        "name": "Data Format Definition",
                        "type": "format",
                        "url": "https://foo.com/sample2.csv"
                      }
                    ]
                }
            }
        }
    ]
}
json_valid = {
  "main": {
    "name": "10 Monkey Species Small",
    "dateCreated": "2012-02-01T10:55:11Z",
    "author": "Mario",
    "license": "CC0: Public Domain",
    "price": "10",
    "files": [
      {
        "index": 0,
        "contentType": "application/zip",
        "encoding": "UTF-8",
        "compression": "zip",
        "checksum": "2bf9d229d110d1976cdf85e9f3256c7f",
        "checksumType": "MD5",
        "contentLength": "12057507",
        "url": "https://s3.amazonaws.com/assets/training.zip"
      },
      {
        "index": 1,
        "contentType": "text/txt",
        "encoding": "UTF-8",
        "compression": "none",
        "checksum": "354d19c0733c47ef3a6cce5b633116b0",
        "checksumType": "MD5",
        "contentLength": "928",
        "url": "https://s3.amazonaws.com/datacommons/monkey_labels.txt"
      },
      {
        "index": 2,
        "contentType": "application/zip",
        "url": "https://s3.amazonaws.com/datacommons/validation.zip"
      }
    ],
<<<<<<< HEAD
=======
    "type": "dataset",
  },
  "additionalInformation":{
    "description": "EXAMPLE ONLY ",
>>>>>>> 3d2ede3b
    "categories": [
      "image"
    ],
    "tags": [
      "image data",
      "classification",
      "animals"
    ],
    "workExample": "image path, id, label",
    "links": [
      {
        "name": "example model",
        "url": "https://drive.google.com/open?id=1uuz50RGiAW8YxRcWeQVgQglZpyAebgSM"
      },
      {
        "name": "example code",
        "type": "example code",
        "url": "https://github.com/slothkong/CNN_classification_10_monkey_species"
      },
      {
        "url": "https://s3.amazonaws.com/datacommons/links/discovery/n5151.jpg",
        "name": "n5151.jpg",
        "type": "discovery"
      },
      {
        "url": "https://s3.amazonaws.com/datacommons/links/sample/sample.zip",
        "name": "sample.zip",
        "type": "sample"
      }
    ],
    "copyrightHolder": "Unknown",
    "inLanguage": "en"
  }
}


test_assets = []
for i in range(10):
    a = copy.deepcopy(json_dict)
    a['id'] = a['id'][:-2] + str(i) +str(i)
    test_assets.append(a)

json_request_consume = {
    'requestId': "",
    'consumerId': "",
    'fixed_msg': "",
    'sigEncJWT': ""
}<|MERGE_RESOLUTION|>--- conflicted
+++ resolved
@@ -234,41 +234,25 @@
           "price": "888000000000000000000000000000000",
           "files": [
             {
-<<<<<<< HEAD
-              "contentType": "application/zip",
-              "checksum": "0x6d78a905bd54d373f71940f8b441bb2ef10758a47dab5b94a94becd688a9e58c",
-=======
               "checksum": "efb2c764274b745f5fc37f97c6b0e761",
               "contentType": "text/csv",
->>>>>>> 3d2ede3b
               "checksumType": "MD5",
               "contentLength": "4535431",
               "resourceId": "access-log2018-02-13-15-17-29-18386C502CAEA932",
               "index": 0
             },
             {
-<<<<<<< HEAD
-              "contentType": "application/zip",
-              "checksum": "0x6d78a905bd54d373f71940f8b441bb2ef10758a47dab5b94a94becd688a9e58c",
-              "contentLength": 4535431,
-=======
               "checksum": "efb2c764274b745f5fc37f97c6b0e761",
               "contentType": "text/csv",
 
               "contentLength": "4535431",
->>>>>>> 3d2ede3b
               "resourceId": "access-log2018-02-13-15-17-29-18386C502CAEA932",
               "index": 1
             },
             {
-<<<<<<< HEAD
-              "contentType": "text/text",
-              "index": 2
-=======
               "index": 2,
               "contentType": "text/csv",
 
->>>>>>> 3d2ede3b
             }
           ]
         },
@@ -300,18 +284,6 @@
               "url": "http://data.ceda.ac.uk/badc/ukcp09/"
             }
           ],
-<<<<<<< HEAD
-          "checksum": "0x6d78a905bd54d373f71940f8b441bb2ef10758a47dab5b94a94becd688a9e58c",
-          "encryptedFiles": "<tests.resources.mocks.secret_store_mock.SecretStoreMock object at 0x7f8146a94710>.0c184915b07b44c888d468be85a9b28253e80070e5294b1aaed81c2f0264e430!![{\"url\": \"https://testocnfiles.blob.core.windows.net/testfiles/testzkp.pdf\", \"checksum\": \"efb2c764274b745f5fc37f97c6b0e761\", \"checksumType\": \"MD5\", \"contentLength\": \"4535431\", \"resourceId\": \"access-log2018-02-13-15-17-29-18386C502CAEA932\"}, {\"url\": \"s3://ocean-test-osmosis-data-plugin-dataseeding-1537375953/data.txt\", \"checksum\": \"efb2c764274b745f5fc37f97c6b0e761\", \"contentLength\": \"4535431\", \"resourceId\": \"access-log2018-02-13-15-17-29-18386C502CAEA932\"}, {\"url\": \"http://ipv4.download.thinkbroadband.com/5MB.zip\"}]!!0"
-        },
-        "curation": {
-          "rating": 0.93,
-          "numVotes": 123,
-          "schema": "Binary Voting"
-        },
-        "additionalInformation": {
-=======
->>>>>>> 3d2ede3b
           "updateFrequency": "yearly",
           "structuredMarkup": [
             {
@@ -543,13 +515,8 @@
               "index": 1
             },
             {
-<<<<<<< HEAD
-              "contentType": "text/text",
-              "index": 2
-=======
               "index": 2,
               "contentType": "text/csv",
->>>>>>> 3d2ede3b
             }
           ],
         },
@@ -582,19 +549,6 @@
               "url": "http://data.ceda.ac.uk/badc/ukcp09/"
             }
           ],
-<<<<<<< HEAD
-          "checksum": "0x6d78a905bd54d373f71940f8b441bb2ef10758a47dab5b94a94becd688a9e58c",
-          "encryptedFiles": "<tests.resources.mocks.secret_store_mock.SecretStoreMock object at 0x7f8146a94710>.0c184915b07b44c888d468be85a9b28253e80070e5294b1aaed81c2f0264e430!![{\"url\": \"https://testocnfiles.blob.core.windows.net/testfiles/testzkp.pdf\", \"checksum\": \"efb2c764274b745f5fc37f97c6b0e761\", \"checksumType\": \"MD5\", \"contentLength\": \"4535431\", \"resourceId\": \"access-log2018-02-13-15-17-29-18386C502CAEA932\"}, {\"url\": \"s3://ocean-test-osmosis-data-plugin-dataseeding-1537375953/data.txt\", \"checksum\": \"efb2c764274b745f5fc37f97c6b0e761\", \"contentLength\": \"4535431\", \"resourceId\": \"access-log2018-02-13-15-17-29-18386C502CAEA932\"}, {\"url\": \"http://ipv4.download.thinkbroadband.com/5MB.zip\"}]!!0"
-        },
-        "curation": {
-          "rating": 0.93,
-          "numVotes": 123,
-          "schema": "Binary Voting",
-          "isListed": False
-        },
-        "additionalInformation": {
-=======
->>>>>>> 3d2ede3b
           "updateFrequency": "yearly",
           "structuredMarkup": [
             {
@@ -693,10 +647,6 @@
                     }
                     ],
                     "price": "88888880000000000000",
-<<<<<<< HEAD
-                    "checksum": "0x38803b9e6f04fce3fba4b124524672592264d31847182c689095a081c9e85262"
-=======
->>>>>>> 3d2ede3b
                 },
                 "encryptedFiles": "0xkasdhfkljhasdfkjasdhf",
                 "curation": {
@@ -806,10 +756,6 @@
                         "resourceId": "access-log2018-02-13-15-17-29-18386C502CAEA932"
                     }],
                     "price": "15",
-<<<<<<< HEAD
-                    "checksum": "0x38803b9e6f04fce3fba4b124524672592264d31847182c689095a081c9e85264"
-=======
->>>>>>> 3d2ede3b
                 },
                 "encryptedFiles": "0xkasdhfkljhasdfkjasdhf",
                 "curation": {
@@ -884,13 +830,10 @@
         "url": "https://s3.amazonaws.com/datacommons/validation.zip"
       }
     ],
-<<<<<<< HEAD
-=======
     "type": "dataset",
   },
   "additionalInformation":{
     "description": "EXAMPLE ONLY ",
->>>>>>> 3d2ede3b
     "categories": [
       "image"
     ],
