--- conflicted
+++ resolved
@@ -57,16 +57,10 @@
                                   content_type='application/json')
     assert put.status_code in (200, 201), 'Failed to register/update asset.'
 
-<<<<<<< HEAD
-    rv = client_with_no_data.get(
-        base_ddo_url + '/%s' % json.loads(put.data.decode('utf-8'))['id'],
-        content_type='application/json')
-=======
     rv = run_request_get_data(
         client_with_no_data.get,
         base_ddo_url + '/%s' % json.loads(put.data.decode('utf-8'))['id']
     )
->>>>>>> 3d2ede3b
     assert 201 == put.status_code
     assert json_dict['id'] in rv['id']
     assert json_dict['@context'] in rv['@context']
@@ -91,15 +85,7 @@
 
 def test_update_ddo(client_with_no_data, base_ddo_url):
     client = client_with_no_data
-<<<<<<< HEAD
-    post = client.post(base_ddo_url,
-                       data=json.dumps(json_before),
-                       content_type='application/json')
-    assert post.status_code in (200, 201), 'Failed to register asset.'
-
-=======
     post = run_request_get_data(client.post, base_ddo_url, data=json_before)
->>>>>>> 3d2ede3b
     put = client.put(
         base_ddo_url + '/%s' % post['id'],
         data=json.dumps(json_update),
@@ -108,18 +94,9 @@
     rv = client.get(
         base_ddo_url + '/%s' % post['id'],
         content_type='application/json')
-<<<<<<< HEAD
-    assert json_update['service'][2]['metadata']['curation']['numVotes'] == \
-           json.loads(rv.data.decode('utf-8'))['service'][0]['metadata']['curation']['numVotes']
-    assert json.loads(post.data.decode('utf-8'))['service'][0]['metadata']['base'][
-               'checksum'] != \
-           json.loads(rv.data.decode('utf-8'))['service'][0]['metadata']['base'][
-               'checksum']
-=======
     assert json_update['service'][2]['attributes']['curation']['numVotes'] == \
            json.loads(rv.data.decode('utf-8'))['service'][0]['attributes']['curation']['numVotes']
 
->>>>>>> 3d2ede3b
     client.delete(
         base_ddo_url + '/%s' % post['id'])
 
